--- conflicted
+++ resolved
@@ -1,8 +1,5 @@
-<<<<<<< HEAD
 VERSION = (0, 19, 4, 'alpha', 0)
-=======
-VERSION = (0, 19, 3, 'alpha', 0)
->>>>>>> 5ddc8637
+
 
 
 def get_version(version=None):
