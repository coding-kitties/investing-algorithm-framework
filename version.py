--- conflicted
+++ resolved
@@ -1,8 +1,4 @@
-<<<<<<< HEAD
-VERSION = (0, 18, 0, 'alpha', 0)
-=======
-VERSION = (0, 17, 2, 'alpha', 0)
->>>>>>> aac9ed82
+VERSION = (0, 18, 0, 'alpha', 0) 
 
 
 def get_version(version=None):
