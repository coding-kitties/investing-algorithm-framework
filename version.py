--- conflicted
+++ resolved
@@ -1,8 +1,4 @@
-<<<<<<< HEAD
-VERSION = (1, 0, 0, 'alpha', 0)
-=======
 VERSION = (1, 1, 0, 'alpha', 0)
->>>>>>> 89709e98
 
 
 def get_version(version=None):
