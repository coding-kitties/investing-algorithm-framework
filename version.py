<<<<<<< HEAD
VERSION = (0, 19, 2, 'alpha', 0)
=======
VERSION = (0, 19, 1, 'alpha', 0)
>>>>>>> 1d9a6bd1


def get_version(version=None):
    version = get_complete_version(version)
    main = get_main_version(version)
    return main


def get_main_version(version=None):
    """Return main version (X.Y[.Z]) from VERSION."""
    version = get_complete_version(version)
    parts = 2 if version[2] == 0 else 3
    return '.'.join(str(x) for x in version[:parts])


def get_complete_version(version=None):
    """
    Return a tuple of the investing algorithm framework  version. If version
    argument is non-empty,
    check for correctness of the tuple provided.
    """
    return VERSION<|MERGE_RESOLUTION|>--- conflicted
+++ resolved
@@ -1,8 +1,5 @@
-<<<<<<< HEAD
 VERSION = (0, 19, 2, 'alpha', 0)
-=======
-VERSION = (0, 19, 1, 'alpha', 0)
->>>>>>> 1d9a6bd1
+
 
 
 def get_version(version=None):
