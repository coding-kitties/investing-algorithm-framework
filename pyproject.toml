[tool.poetry]
name = "investing-algorithm-framework"
<<<<<<< HEAD
version = "v5.1.0"
=======
version = "v6.0.1"
>>>>>>> fc96ff44
description = "A framework for creating trading bots"
authors = ["MDUYN"]
readme = "README.md"
exclude = ["tests", "static", "examples", "docs"]


[tool.poetry.dependencies]
python = ">=3.9"
wrapt = "^1.16.0"
Flask = "^2.3.2"
Flask-Migrate = "^2.6.0"
Flask-Cors = ">=3.0.9,<5.0.0"
SQLAlchemy = "^2.0.18"
marshmallow = "^3.5.0"
ccxt = "^4.2.48"
python-dateutil = "^2.8.2"
plotly = "^5.22.0"
MarkupSafe = "^2.1.2"
dependency-injector= "^4.40.0"
schedule = "^1.1.0"
tqdm = "^4.66.1"
tabulate = "^0.9.0"
polars = { version = "^0.20.10", extras = ["numpy", "pandas"] }
jupyter = "^1.0.0"
numpy = "^2.1.3"
scipy = "^1.14.1"
tulipy = "^0.4.0"
azure-storage-blob = "^12.24.0"
azure-identity = "^1.19.0"
azure-mgmt-storage = "^21.2.1"
azure-mgmt-web = "^7.3.1"
azure-mgmt-resource = "^23.2.0"
python-dotenv = "^1.0.1"

[tool.poetry.group.test.dependencies]
coverage= "7.4.2"
flake8 = "7.0.0"
Flask-Testing = "^0.8.1"

[tool.poetry.group.dev.dependencies]
ipykernel = "^6.29.5"

[build-system]
requires = ["poetry-core"]
build-backend = "poetry.core.masonry.api"

[tool.poetry.scripts]
deploy_to_azure_function = "investing_algorithm_framework.cli.deploy_to_azure_function:cli"
create_azure_function_app_skeleton = "investing_algorithm_framework.cli.create_azure_function_app_skeleton:cli"<|MERGE_RESOLUTION|>--- conflicted
+++ resolved
@@ -1,10 +1,6 @@
 [tool.poetry]
 name = "investing-algorithm-framework"
-<<<<<<< HEAD
-version = "v5.1.0"
-=======
 version = "v6.0.1"
->>>>>>> fc96ff44
 description = "A framework for creating trading bots"
 authors = ["MDUYN"]
 readme = "README.md"
