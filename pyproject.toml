--- conflicted
+++ resolved
@@ -8,27 +8,11 @@
 
 
 [tool.poetry.dependencies]
-python = ">=3.9"
+python = ">=3.10"
 wrapt = ">=1.16.0"
 Flask = ">=2.3.2"
 Flask-Migrate = ">=2.6.0"
 Flask-Cors = ">=3.0.9,<5.0.0"
-<<<<<<< HEAD
-SQLAlchemy = "^2.0.18"
-marshmallow = "^3.5.0"
-ccxt = "^4.2.48"
-python-dateutil = "^2.8.2"
-plotly = "^5.22.0"
-MarkupSafe = "^2.1.2"
-dependency-injector= "^4.40.0"
-schedule = "^1.1.0"
-tqdm = "^4.66.1"
-tabulate = "^0.9.0"
-polars = { version = "^0.20.10", extras = ["numpy", "pandas"] }
-jupyter = "^1.0.0"
-scipy = "^1.14.1"
-tulipy = "^0.4.0"
-=======
 SQLAlchemy = ">=2.0.18"
 marshmallow = ">=3.5.0"
 ccxt = ">=4.2.48"
@@ -39,7 +23,6 @@
 tabulate = ">=0.9.0"
 polars = { version = ">=0.20.10", extras = ["numpy", "pandas"] }
 jupyter = ">=1.0.0"
->>>>>>> 83fe0faf
 azure-storage-blob = "^12.24.0"
 azure-identity = "^1.19.0"
 azure-mgmt-storage = "^21.2.1"
@@ -60,10 +43,4 @@
 build-backend = "poetry.core.masonry.api"
 
 [tool.poetry.scripts]
-<<<<<<< HEAD
-investing-algorithm-framework = "investing_algorithm_framework.cli.cli:cli"
-deploy_to_azure_function = "investing_algorithm_framework.cli.deploy_to_azure_function:cli"
-create_azure_function_app_skeleton = "investing_algorithm_framework.cli.create_azure_function_app_skeleton:cli"
-=======
-investing-algorithm-framework = "investing_algorithm_framework.cli.cli:cli"
->>>>>>> 83fe0faf
+investing-algorithm-framework = "investing_algorithm_framework.cli.cli:cli"