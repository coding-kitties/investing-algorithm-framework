--- conflicted
+++ resolved
@@ -1,17 +1,10 @@
 # import os
 # from unittest import TestCase
 
-<<<<<<< HEAD
-# from investing_algorithm_framework import create_app, PortfolioConfiguration, \
-#     MarketCredential, Algorithm, AppMode, APP_MODE, RESOURCE_DIRECTORY
-# from investing_algorithm_framework.domain import SQLALCHEMY_DATABASE_URI
-# from tests.resources import MarketServiceStub
-=======
 from investing_algorithm_framework import create_app, PortfolioConfiguration, \
     MarketCredential, Algorithm, AppMode, APP_MODE, RESOURCE_DIRECTORY
 from investing_algorithm_framework.domain import SQLALCHEMY_DATABASE_URI
 from tests.resources import MarketServiceStub
->>>>>>> cf6e6a65
 
 
 # class TestAppInitialize(TestCase):
@@ -46,64 +39,6 @@
 #             )
 #         )
 
-<<<<<<< HEAD
-#     def test_app_initialize_default(self):
-#         app = create_app(
-#             config={RESOURCE_DIRECTORY: self.resource_dir}
-#         )
-#         app.container.market_service.override(
-#             MarketServiceStub(app.container.market_credential_service())
-#         )
-#         app.add_portfolio_configuration(
-#             PortfolioConfiguration(
-#                 market="BITVAVO",
-#                 trading_symbol="EUR",
-#             )
-#         )
-#         algorithm = Algorithm()
-#         app.add_algorithm(algorithm)
-#         app.add_market_credential(
-#             MarketCredential(
-#                 market="BITVAVO",
-#                 api_key="api_key",
-#                 secret_key="secret_key"
-#             )
-#         )
-#         app.initialize()
-#         self.assertIsNotNone(app.config)
-#         self.assertIsNone(app._flask_app)
-#         self.assertTrue(AppMode.DEFAULT.equals(app.config[APP_MODE]))
-#         order_service = app.container.order_service()
-#         self.assertEqual(0, order_service.count())
-
-#     def test_app_initialize_web(self):
-#         app = create_app(
-#             config={RESOURCE_DIRECTORY: self.resource_dir},
-#             web=True
-#         )
-#         app.container.market_service.override(MarketServiceStub(None))
-#         app.add_portfolio_configuration(
-#             PortfolioConfiguration(
-#                 market="BITVAVO",
-#                 trading_symbol="EUR",
-#             )
-#         )
-#         algorithm = Algorithm()
-#         app.add_algorithm(algorithm)
-#         app.add_market_credential(
-#             MarketCredential(
-#                 market="BITVAVO",
-#                 api_key="api_key",
-#                 secret_key="secret_key"
-#             )
-#         )
-#         app.initialize()
-#         self.assertIsNotNone(app.config)
-#         self.assertIsNotNone(app._flask_app)
-#         self.assertTrue(AppMode.WEB.equals(app.config[APP_MODE]))
-#         order_service = app.container.order_service()
-#         self.assertEqual(0, order_service.count())
-=======
     def test_app_initialize_default(self):
         app = create_app(
             config={RESOURCE_DIRECTORY: self.resource_dir}
@@ -161,5 +96,4 @@
         self.assertIsNotNone(app._flask_app)
         self.assertTrue(AppMode.WEB.equals(app.config[APP_MODE]))
         order_service = app.container.order_service()
-        self.assertEqual(0, order_service.count())
->>>>>>> cf6e6a65
+        self.assertEqual(0, order_service.count())