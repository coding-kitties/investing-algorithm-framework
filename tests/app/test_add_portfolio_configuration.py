--- conflicted
+++ resolved
@@ -21,16 +21,6 @@
 #         "EUR": 1000,
 #     }
 
-<<<<<<< HEAD
-#     def test_add(self):
-#         self.assertEqual(1, self.app.algorithm.portfolio_service.count())
-#         self.assertEqual(1, self.app.algorithm.position_service.count())
-#         self.assertEqual(1000, self.app.algorithm.get_unallocated())
-
-#         # Make sure that the portfolio is initialized
-#         portfolio = self.app.algorithm.get_portfolio()
-#         self.assertTrue(portfolio.initialized)
-=======
     def test_add(self):
         self.assertEqual(1, self.app.context.portfolio_service.count())
         self.assertEqual(1, self.app.context.position_service.count())
@@ -38,5 +28,4 @@
 
         # Make sure that the portfolio is initialized
         portfolio = self.app.context.get_portfolio()
-        self.assertTrue(portfolio.initialized)
->>>>>>> cf6e6a65
+        self.assertTrue(portfolio.initialized)