--- conflicted
+++ resolved
@@ -1,6 +1,3 @@
-<<<<<<< HEAD
-# from investing_algorithm_framework import TradingStrategy, Algorithm
-=======
 import os
 from unittest import TestCase
 
@@ -8,26 +5,12 @@
     create_app, RESOURCE_DIRECTORY, PortfolioConfiguration, \
     BacktestDateRange, BacktestReport, Context
 from investing_algorithm_framework.domain import SQLALCHEMY_DATABASE_URI
->>>>>>> cf6e6a65
 
 
 # class SimpleTradingStrategy(TradingStrategy):
 #     interval = 2
 #     time_unit = "hour"
 
-<<<<<<< HEAD
-#     def apply_strategy(self, algorithm: Algorithm, market_data):
-
-#         if algorithm.has_open_orders():
-#             return
-
-#         algorithm.create_limit_order(
-#             target_symbol="BTC",
-#             amount=0.01,
-#             price=10000,
-#             order_side="buy"
-#         )
-=======
     def apply_strategy(self, context: Context, market_data):
         pass
 
@@ -46,7 +29,6 @@
                 "resources"
             )
         )
->>>>>>> cf6e6a65
 
     def test_backtest_with_initial_amount(self):
         app = create_app(config={RESOURCE_DIRECTORY: self.resource_dir})
@@ -80,31 +62,6 @@
         self.assertIsNotNone(database_uri)
         self.assertTrue(database_uri.endswith("backtest-database.sqlite3"))
 
-<<<<<<< HEAD
-# # class Test(TestCase):
-# #
-# #     def setUp(self) -> None:
-# #         self.resource_dir = os.path.abspath(
-# #             os.path.join(
-# #                 os.path.join(
-# #                     os.path.join(
-# #                         os.path.realpath(__file__),
-# #                         os.pardir
-# #                     ),
-# #                     os.pardir
-# #                 ),
-# #                 "resources"
-# #             )
-# #         )
-# #         self.app = create_app(config={RESOURCE_DIRECTORY: self.resource_dir})
-# #         self.app.add_portfolio_configuration(
-# #             PortfolioConfiguration(
-# #                 market="BITVAVO",
-# #                 trading_symbol="USDT"
-# #             )
-# #         )
-# #         self.app.add_strategy(SimpleTradingStrategy)
-=======
     def test_backtest_with_initial_balance(self):
         app = create_app(config={RESOURCE_DIRECTORY: self.resource_dir})
         app.add_portfolio_configuration(
@@ -135,5 +92,4 @@
         self.assertEqual(report.get_trading_symbol(), "USDT")
         database_uri = app.config[SQLALCHEMY_DATABASE_URI]
         self.assertIsNotNone(database_uri)
-        self.assertTrue(database_uri.endswith("backtest-database.sqlite3"))
->>>>>>> cf6e6a65
+        self.assertTrue(database_uri.endswith("backtest-database.sqlite3"))