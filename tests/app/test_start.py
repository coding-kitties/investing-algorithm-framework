--- conflicted
+++ resolved
@@ -1,100 +1,3 @@
-<<<<<<< HEAD
-# import os
-
-# from investing_algorithm_framework import create_app, TradingStrategy, \
-#     TimeUnit, RESOURCE_DIRECTORY, PortfolioConfiguration, Algorithm, \
-#     MarketCredential
-# from tests.resources import TestBase, MarketServiceStub
-
-
-# class StrategyOne(TradingStrategy):
-#     time_unit = TimeUnit.SECOND
-#     interval = 2
-
-#     def apply_strategy(
-#         self,
-#         algorithm,
-#         market_date=None,
-#         **kwargs
-#     ):
-#         pass
-
-
-# class StrategyTwo(TradingStrategy):
-#     time_unit = TimeUnit.SECOND
-#     interval = 2
-
-#     def apply_strategy(
-#         self,
-#         algorithm,
-#         market_date=None,
-#         **kwargs
-#     ):
-#         pass
-
-
-# class Test(TestBase):
-
-#     def setUp(self) -> None:
-#         self.resource_dir = os.path.abspath(
-#             os.path.join(
-#                 os.path.join(
-#                     os.path.join(
-#                         os.path.realpath(__file__),
-#                         os.pardir
-#                     ),
-#                     os.pardir
-#                 ),
-#                 "resources"
-#             )
-#         )
-#         self.app = create_app(config={RESOURCE_DIRECTORY: self.resource_dir})
-#         self.app.add_portfolio_configuration(
-#             PortfolioConfiguration(
-#                 market="BITVAVO",
-#                 trading_symbol="EUR"
-#             )
-#         )
-
-#         self.app.container.market_service.override(MarketServiceStub(None))
-#         algorithm = Algorithm()
-#         algorithm.add_strategy(StrategyOne)
-#         algorithm.add_strategy(StrategyTwo)
-#         self.app.add_algorithm(algorithm)
-#         self.app.add_market_credential(
-#             MarketCredential(
-#                 market="BITVAVO",
-#                 api_key="api_key",
-#                 secret_key="secret_key"
-#             )
-#         )
-
-#     def test_default(self):
-#         self.app.run(number_of_iterations=2)
-#         self.assertFalse(self.app.running)
-#         strategy_orchestrator_service = self.app \
-#             .algorithm.strategy_orchestrator_service
-#         self.assertTrue(strategy_orchestrator_service.has_run("StrategyOne"))
-#         self.assertTrue(strategy_orchestrator_service.has_run("StrategyTwo"))
-
-#     def test_web(self):
-#         self.app.run(number_of_iterations=2)
-#         self.assertFalse(self.app.running)
-#         strategy_orchestrator_service = self.app \
-#             .algorithm.strategy_orchestrator_service
-#         self.assertTrue(strategy_orchestrator_service.has_run("StrategyOne"))
-#         self.assertTrue(strategy_orchestrator_service.has_run("StrategyTwo"))
-
-#     def test_stateless(self):
-#         self.app.run(
-#             number_of_iterations=2,
-#             payload={"ACTION": "RUN_STRATEGY"},
-#         )
-#         strategy_orchestrator_service = self.app\
-#             .algorithm.strategy_orchestrator_service
-#         self.assertTrue(strategy_orchestrator_service.has_run("StrategyOne"))
-#         self.assertTrue(strategy_orchestrator_service.has_run("StrategyTwo"))
-=======
 import os
 from unittest import TestCase
 
@@ -318,5 +221,4 @@
         strategy_orchestrator_service = app\
             .algorithm.strategy_orchestrator_service
         self.assertTrue(strategy_orchestrator_service.has_run("StrategyOne"))
-        self.assertTrue(strategy_orchestrator_service.has_run("StrategyTwo"))
->>>>>>> cf6e6a65
+        self.assertTrue(strategy_orchestrator_service.has_run("StrategyTwo"))