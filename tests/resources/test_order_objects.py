from investing_algorithm_framework import db, OrderSide
from investing_algorithm_framework.core.models import OrderType


class TestOrderAndPositionsObjectsMixin:

    @staticmethod
    def create_buy_order(amount, ticker, price, portfolio_manager):
        order = portfolio_manager.create_order(
            amount_target_symbol=amount,
            symbol=ticker,
            price=price,
            order_type=OrderType.LIMIT.value
        )
        portfolio_manager.add_order(order)

    @staticmethod
    def create_sell_order(amount, ticker, price, portfolio_manager):
        order = portfolio_manager.create_order(
            amount_target_symbol=amount,
            symbol=ticker,
            price=price,
            order_type=OrderType.LIMIT.value,
            order_side=OrderSide.SELL.value
        )
        portfolio_manager.add_order(order)

    @staticmethod
    def create_market_buy_order(amount, ticker, portfolio_manager):
        order = portfolio_manager.create_order(
<<<<<<< HEAD
            amount_trading_symbol=amount,
=======
            amount_target_symbol=amount,
>>>>>>> 3fc0ba33
            symbol=ticker,
            order_type=OrderType.MARKET.value,
            order_side=OrderSide.BUY.value
        )
        portfolio_manager.add_order(order)

    @staticmethod
    def create_market_sell_order(amount, ticker, portfolio_manager):
        order = portfolio_manager.create_order(
            amount_target_symbol=amount,
            symbol=ticker,
            order_type=OrderType.MARKET.value,
            order_side=OrderSide.SELL.value
        )
        portfolio_manager.add_order(order)<|MERGE_RESOLUTION|>--- conflicted
+++ resolved
@@ -28,11 +28,7 @@
     @staticmethod
     def create_market_buy_order(amount, ticker, portfolio_manager):
         order = portfolio_manager.create_order(
-<<<<<<< HEAD
-            amount_trading_symbol=amount,
-=======
             amount_target_symbol=amount,
->>>>>>> 3fc0ba33
             symbol=ticker,
             order_type=OrderType.MARKET.value,
             order_side=OrderSide.BUY.value
