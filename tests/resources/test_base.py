import logging
import os
from decimal import Decimal
from unittest import TestCase

from flask_testing import TestCase as FlaskTestCase

from investing_algorithm_framework import create_app, Algorithm, App, \
    TradingStrategy, TimeUnit, OrderStatus
from investing_algorithm_framework.domain import RESOURCE_DIRECTORY, \
    ENVIRONMENT, Environment
from investing_algorithm_framework.infrastructure.database import Session
from tests.resources.stubs import MarketServiceStub

logger = logging.getLogger(__name__)


class StrategyOne(TradingStrategy):
    time_unit = TimeUnit.SECOND
    interval = 10

    def run_strategy(self, algorithm, market_data):
        algorithm.create_order(
            target_symbol="BTC",
            amount=1,
            price=10,
            order_side="BUY",
            order_type="LIMIT",
        )


class TestBase(TestCase):
    portfolio_configurations = []
    config = {}
    external_balances = {}
    external_orders = []
    initial_orders = []
    market_credentials = []
    market_service = MarketServiceStub(None)
    market_data_source_service = None
    initialize = True
    resource_directory = os.path.dirname(__file__)

    def setUp(self) -> None:
        self.remove_database()
        self.resource_directory = os.path.dirname(__file__)
        config = self.config
        config[RESOURCE_DIRECTORY] = self.resource_directory
        config[ENVIRONMENT] = Environment.TEST.value
        self.app: App = create_app(config=config)
        self.market_service.balances = self.external_balances
        self.market_service.orders = self.external_orders
        self.app.container.market_service.override(self.market_service)

        if self.market_data_source_service is not None:
            self.app.container.market_data_source_service\
                .override(self.market_data_source_service)

        if len(self.portfolio_configurations) > 0:
            for portfolio_configuration in self.portfolio_configurations:
                self.app.add_portfolio_configuration(
                    portfolio_configuration
                )

        # Add all market credentials
        if len(self.market_credentials) > 0:
            for market_credential in self.market_credentials:
                self.app.add_market_credential(market_credential)

        self.app.initialize_config()

        if self.initialize:
            self.app.initialize()

        if self.initial_orders is not None:
            for order in self.initial_orders:
<<<<<<< HEAD
                created_order = self.app.algorithm.create_order(
=======
                created_order = self.app.context.create_order(
>>>>>>> cf6e6a65
                    target_symbol=order.get_target_symbol(),
                    amount=order.get_amount(),
                    price=order.get_price(),
                    order_side=order.get_order_side(),
                    order_type=order.get_order_type()
                )

                # Update the order to the correct status
                order_service = self.app.container.order_service()

                if OrderStatus.CLOSED.value == order.get_status():
                    order_service.update(
                        created_order.get_id(),
                        {
                            "status": "CLOSED",
                            "filled": order.get_filled(),
                            "remaining": Decimal('0'),
                        }
                    )

    def tearDown(self) -> None:
        database_dir = os.path.join(
            self.resource_directory, "databases"
        )

        if os.path.exists(database_dir):
            for root, dirs, files in os.walk(database_dir, topdown=False):
                for name in files:
                    os.remove(os.path.join(root, name))
                for name in dirs:
                    os.rmdir(os.path.join(root, name))

    def remove_database(self):

        database_dir = os.path.join(
            self.resource_directory, "databases"
        )
<<<<<<< HEAD
=======

        if os.path.exists(database_dir):
            for root, dirs, files in os.walk(database_dir, topdown=False):
                for name in files:
                    os.remove(os.path.join(root, name))
                for name in dirs:
                    os.rmdir(os.path.join(root, name))

    @classmethod
    def tearDownClass(cls) -> None:
        database_dir = os.path.join(
            cls.resource_directory, "databases"
        )
>>>>>>> cf6e6a65

        if os.path.exists(database_dir):
            for root, dirs, files in os.walk(database_dir, topdown=False):
                for name in files:
                    os.remove(os.path.join(root, name))
                for name in dirs:
                    os.rmdir(os.path.join(root, name))
<<<<<<< HEAD

    @classmethod
    def tearDownClass(cls) -> None:
        database_dir = os.path.join(
            cls.resource_directory, "databases"
        )

        if os.path.exists(database_dir):
            for root, dirs, files in os.walk(database_dir, topdown=False):
                for name in files:
                    os.remove(os.path.join(root, name))
                for name in dirs:
                    os.rmdir(os.path.join(root, name))
=======
>>>>>>> cf6e6a65


class FlaskTestBase(FlaskTestCase):
    portfolio_configurations = []
    market_credentials = []
    iaf_app = None
    config = {}
    external_balances = {}
    initial_orders = []
    external_orders = []
    market_service = MarketServiceStub(None)
    initialize = True
    resource_directory = os.path.dirname(__file__)

    def create_app(self):
        self.resource_directory = os.path.dirname(__file__)
        self.iaf_app: App = create_app(
            {
                RESOURCE_DIRECTORY: self.resource_directory
            },
            web=True
        )
        self.market_service.balances = self.external_balances
        self.market_service.orders = self.external_orders
        self.iaf_app.container.market_service.override(self.market_service)

        if len(self.portfolio_configurations) > 0:
                for portfolio_configuration in self.portfolio_configurations:
                    self.iaf_app.add_portfolio_configuration(
                        portfolio_configuration
                    )

                # Add all market credentials
                if len(self.market_credentials) > 0:
                    for market_credential in self.market_credentials:
                        self.iaf_app.add_market_credential(market_credential)

        if self.initialize:
            self.iaf_app.initialize_config()
            self.iaf_app.initialize()

        if self.initial_orders is not None:
            for order in self.initial_orders:
                created_order = self.app.context.create_order(
                    target_symbol=order.get_target_symbol(),
                    amount=order.get_amount(),
                    price=order.get_price(),
                    order_side=order.get_order_side(),
                    order_type=order.get_order_type()
                )

                # Update the order to the correct status
                order_service = self.app.container.order_service()

                if OrderStatus.CLOSED.value == order.get_status():
                    order_service.update(
                        created_order.get_id(),
                        {
                            "status": "CLOSED",
                            "filled": order.get_filled(),
                            "remaining": Decimal('0'),
                        }
                    )

        if self.initial_orders is not None:
            for order in self.initial_orders:
                created_order = self.app.algorithm.create_order(
                    target_symbol=order.get_target_symbol(),
                    amount=order.get_amount(),
                    price=order.get_price(),
                    order_side=order.get_order_side(),
                    order_type=order.get_order_type()
                )

                # Update the order to the correct status
                order_service = self.app.container.order_service()

                if OrderStatus.CLOSED.value == order.get_status():
                    order_service.update(
                        created_order.get_id(),
                        {
                            "status": "CLOSED",
                            "filled": order.get_filled(),
                            "remaining": Decimal('0'),
                        }
                    )

        return self.iaf_app._flask_app

    def tearDown(self) -> None:
        database_dir = os.path.join(
            self.resource_directory, "databases"
        )

        if os.path.exists(database_dir):
            for root, dirs, files in os.walk(database_dir, topdown=False):
                for name in files:
                    os.remove(os.path.join(root, name))
                for name in dirs:
                    os.rmdir(os.path.join(root, name))

    @classmethod
    def tearDownClass(cls) -> None:
        database_dir = os.path.join(
            cls.resource_directory, "databases"
        )

        if os.path.exists(database_dir):
            for root, dirs, files in os.walk(database_dir, topdown=False):
                for name in files:
                    os.remove(os.path.join(root, name))
                for name in dirs:
                    os.rmdir(os.path.join(root, name))<|MERGE_RESOLUTION|>--- conflicted
+++ resolved
@@ -74,11 +74,7 @@
 
         if self.initial_orders is not None:
             for order in self.initial_orders:
-<<<<<<< HEAD
-                created_order = self.app.algorithm.create_order(
-=======
                 created_order = self.app.context.create_order(
->>>>>>> cf6e6a65
                     target_symbol=order.get_target_symbol(),
                     amount=order.get_amount(),
                     price=order.get_price(),
@@ -116,8 +112,6 @@
         database_dir = os.path.join(
             self.resource_directory, "databases"
         )
-<<<<<<< HEAD
-=======
 
         if os.path.exists(database_dir):
             for root, dirs, files in os.walk(database_dir, topdown=False):
@@ -131,30 +125,13 @@
         database_dir = os.path.join(
             cls.resource_directory, "databases"
         )
->>>>>>> cf6e6a65
-
-        if os.path.exists(database_dir):
-            for root, dirs, files in os.walk(database_dir, topdown=False):
-                for name in files:
-                    os.remove(os.path.join(root, name))
-                for name in dirs:
-                    os.rmdir(os.path.join(root, name))
-<<<<<<< HEAD
-
-    @classmethod
-    def tearDownClass(cls) -> None:
-        database_dir = os.path.join(
-            cls.resource_directory, "databases"
-        )
-
-        if os.path.exists(database_dir):
-            for root, dirs, files in os.walk(database_dir, topdown=False):
-                for name in files:
-                    os.remove(os.path.join(root, name))
-                for name in dirs:
-                    os.rmdir(os.path.join(root, name))
-=======
->>>>>>> cf6e6a65
+
+        if os.path.exists(database_dir):
+            for root, dirs, files in os.walk(database_dir, topdown=False):
+                for name in files:
+                    os.remove(os.path.join(root, name))
+                for name in dirs:
+                    os.rmdir(os.path.join(root, name))
 
 
 class FlaskTestBase(FlaskTestCase):
@@ -219,29 +196,6 @@
                         }
                     )
 
-        if self.initial_orders is not None:
-            for order in self.initial_orders:
-                created_order = self.app.algorithm.create_order(
-                    target_symbol=order.get_target_symbol(),
-                    amount=order.get_amount(),
-                    price=order.get_price(),
-                    order_side=order.get_order_side(),
-                    order_type=order.get_order_type()
-                )
-
-                # Update the order to the correct status
-                order_service = self.app.container.order_service()
-
-                if OrderStatus.CLOSED.value == order.get_status():
-                    order_service.update(
-                        created_order.get_id(),
-                        {
-                            "status": "CLOSED",
-                            "filled": order.get_filled(),
-                            "remaining": Decimal('0'),
-                        }
-                    )
-
         return self.iaf_app._flask_app
 
     def tearDown(self) -> None:
