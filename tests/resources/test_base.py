import os
<<<<<<< HEAD
from datetime import datetime
from dateutil.relativedelta import relativedelta
from flask_testing import TestCase
from investing_algorithm_framework.configuration.constants import \
    DATABASE_CONFIG, DATABASE_NAME, RESOURCES_DIRECTORY
from investing_algorithm_framework.core.models import db, OrderStatus
from investing_algorithm_framework.core.models.snapshots import AssetPrice
=======
from datetime import datetime, timedelta

from dateutil.relativedelta import relativedelta
from flask_testing import TestCase

>>>>>>> 3fc0ba33
from investing_algorithm_framework import PortfolioManager, MarketService, \
    OrderExecutor, Order, OrderType, OrderSide, AlgorithmContextInitializer
from investing_algorithm_framework.app import App
from investing_algorithm_framework.configuration.constants import \
    DATABASE_CONFIG, DATABASE_NAME, RESOURCES_DIRECTORY
from investing_algorithm_framework.configuration.settings import TestConfig
from investing_algorithm_framework.core.exceptions import OperationalException
from investing_algorithm_framework.core.models import db, OrderStatus, \
    TimeInterval


class Initializer(AlgorithmContextInitializer):
    initialize_has_run = False

    def initialize(self, algorithm) -> None:
        self.initialize_has_run = True


class PortfolioManagerTest(PortfolioManager):
    market = "test"
    identifier = "test"
    trading_symbol = "USDT"
    initialize_has_run = False

    def initialize(self, algorithm_context):
        super(PortfolioManagerTest, self).initialize(algorithm_context)
        self.initialize_has_run = True

    def get_initial_unallocated_size(self, algorithm_context) -> float:
        return 1000


class OrderExecutorTest(OrderExecutor):
    identifier = "test"

    def execute_limit_order(self, order: Order, algorithm_context, **kwargs):
        portfolio = order.position.portfolio
        market_service = algorithm_context.get_market_service(portfolio.market)

        if not OrderType.LIMIT.equals(order.order_type):
            raise OperationalException(
                "Provided order is not a limit order type"
            )

        if OrderSide.BUY.equals(order.order_side):
            market_service.create_limit_buy_order(
                target_symbol=order.target_symbol,
                trading_symbol=order.trading_symbol,
                amount=order.amount,
                price=order.initial_price
            )
        else:
            market_service.create_limit_sell_order(
                target_symbol=order.target_symbol,
                trading_symbol=order.trading_symbol,
                amount=order.amount,
                price=order.initial_price
            )

    def execute_market_order(self, order: Order, algorithm_context, **kwargs):
        portfolio = order.position.portfolio
        market_service = algorithm_context.get_market_service(portfolio.market)

        if not OrderType.MARKET.equals(order.order_type):
            raise OperationalException(
                "Provided order is not a market order type"
            )

        if OrderSide.BUY.equals(order.order_side):
            market_service.create_market_buy_order(
                target_symbol=order.target_symbol,
                trading_symbol=order.trading_symbol,
                amount=order.amount,
            )
        else:
            market_service.create_market_sell_order(
                target_symbol=order.target_symbol,
                trading_symbol=order.trading_symbol,
                amount=order.amount,
            )

    def get_order_status(self, order: Order, algorithm_context, **kwargs):
        return OrderStatus.SUCCESS.value


class MarketServiceTest(MarketService):
    market = "test"

    def pair_exists(self, target_symbol: str, trading_symbol: str):
        return True

    def get_ticker(self, target_symbol: str, trading_symbol: str):
<<<<<<< HEAD
        return TestBase.get_price(target_symbol)
=======
        return TestBase.get_price(target_symbol=target_symbol, date=datetime.utcnow())

    def get_prices(
        self,
        target_symbol: str,
        trading_symbol: str,
        time_interval: TimeInterval
    ):
        from investing_algorithm_framework.core.models.snapshots \
            import AssetPrice
        asset_prices = []

        for i in range(0, time_interval.amount_of_data_points()):

            if TimeInterval.MINUTES_ONE.equals(time_interval):
                date = datetime.utcnow() - timedelta(minutes=i)

            if TimeInterval.MINUTES_FIFTEEN.equals(time_interval):
                date = datetime.utcnow() - timedelta(minutes=i * 15)

            if TimeInterval.HOURS_ONE.equals(time_interval):
                date = datetime.utcnow() - timedelta(hours=i)

            if TimeInterval.HOURS_FOUR.equals(time_interval):
                date = datetime.utcnow() - timedelta(hours=i * 4)

            if TimeInterval.DAYS_ONE.equals(time_interval):
                date = datetime.utcnow() - timedelta(days=i)

            asset_price = TestBase.get_price(target_symbol, date)
            asset_prices.insert(
                0,
                AssetPrice(
                    target_symbol=target_symbol,
                    trading_symbol=trading_symbol,
                    price=asset_price.price,
                    datetime=date
                )
            )

        return asset_prices
>>>>>>> 3fc0ba33

    def get_order_book(self, target_symbol: str, trading_symbol: str):
        pass

    def get_balance(self, symbol: str = None):
        pass

    def create_limit_buy_order(self, target_symbol: str, trading_symbol: str,
                               amount: float, price: float):
        return True

    def create_limit_sell_order(self, target_symbol: str, trading_symbol: str,
                                amount: float, price: float):
        return True

    def create_market_buy_order(self, target_symbol: str, trading_symbol: str,
                                amount: float):
        return True

    def create_market_sell_order(self, target_symbol: str, trading_symbol: str,
                                 amount: float):
        return True

    def get_orders(self, target_symbol: str, trading_symbol: str):
        pass

    def get_order(self, order_id, target_symbol: str, trading_symbol: str):
        pass

    def get_open_orders(self, target_symbol: str = None,
                        trading_symbol: str = None):
        pass

    def get_closed_orders(self, target_symbol: str = None,
                          trading_symbol: str = None):
        pass

    def cancel_order(self, order_id):
        pass


class TestBase(TestCase):
    resources_dir = os.path.join(
        os.path.abspath(os.path.dirname(__file__)), 'databases'
    )
    algo_app = None
    TRADING_SYMBOL = "USDT"
    TARGET_SYMBOL_A = "SYMBOL_A"
    TARGET_SYMBOL_B = "SYMBOL_B"
    TARGET_SYMBOL_C = "SYMBOL_C"
    TARGET_SYMBOL_D = "SYMBOL_D"
    TARGET_SYMBOL_E = "SYMBOL_E"
    BASE_SYMBOL_A_PRICE = 50
    BASE_SYMBOL_B_PRICE = 20
    BASE_SYMBOL_C_PRICE = 10
    BASE_SYMBOL_D_PRICE = 80
    BASE_SYMBOL_E_PRICE = 90

<<<<<<< HEAD
    prices_symbol_a = [
        AssetPrice(target_symbol=TARGET_SYMBOL_A, trading_symbol="usdt", price=BASE_SYMBOL_A_PRICE, datetime=datetime.utcnow() - relativedelta(years=15))
    ]
    prices_symbol_b = [
        AssetPrice(target_symbol=TARGET_SYMBOL_B, trading_symbol="usdt", price=BASE_SYMBOL_B_PRICE, datetime=datetime.utcnow() - relativedelta(years=15))
    ]
    prices_symbol_c = [
        AssetPrice(target_symbol=TARGET_SYMBOL_C, trading_symbol="usdt", price=BASE_SYMBOL_C_PRICE, datetime=datetime.utcnow() - relativedelta(years=15))
    ]
    prices_symbol_d = [
        AssetPrice(target_symbol=TARGET_SYMBOL_D, trading_symbol="usdt", price=BASE_SYMBOL_D_PRICE, datetime=datetime.utcnow() - relativedelta(years=15))
    ]
    prices_symbol_e = [
        AssetPrice(target_symbol=TARGET_SYMBOL_E, trading_symbol="usdt", price=BASE_SYMBOL_E_PRICE, datetime=datetime.utcnow() - relativedelta(years=15))
    ]
=======
    prices_symbol_a = []
    prices_symbol_b = []
    prices_symbol_c = []
    prices_symbol_d = []
    prices_symbol_e = []
>>>>>>> 3fc0ba33

    def create_app(self):
        self.algo_app = App(
            resources_directory=self.resources_dir, config=TestConfig
        )
        self.algo_app._initialize_flask_app()
        self.algo_app._initialize_blueprints()
        return self.algo_app._flask_app

    def start_algorithm(self):
        self.algo_app.algorithm.start()

    def setUp(self):
        self.algo_app.reset()
        self.algo_app._configured = False
        self.algo_app._config = TestConfig
        self.algo_app._initialize_config()
        self.algo_app._initialize_database()
        self.algo_app._initialize_flask_config()
        self.algo_app._initialize_flask_sql_alchemy()
        self.algo_app.algorithm.add_initializer(Initializer())
        self.algo_app.algorithm.add_portfolio_manager(PortfolioManagerTest())
        self.algo_app.algorithm.add_market_service(MarketServiceTest())
        self.algo_app.algorithm.add_order_executor(OrderExecutorTest())
        self.algo_app.algorithm.initialize()
        self.algo_app.start_scheduler()

<<<<<<< HEAD
=======
        from investing_algorithm_framework.core.models.snapshots import \
            AssetPrice

        TestBase.prices_symbol_a = [
            AssetPrice(target_symbol=self.TARGET_SYMBOL_A, trading_symbol="usdt",
                       price=self.BASE_SYMBOL_A_PRICE,
                       datetime=datetime.utcnow() - relativedelta(years=15))
        ]
        TestBase.prices_symbol_b = [
            AssetPrice(target_symbol=self.TARGET_SYMBOL_B, trading_symbol="usdt",
                       price=self.BASE_SYMBOL_B_PRICE,
                       datetime=datetime.utcnow() - relativedelta(years=15))
        ]
        TestBase.prices_symbol_c = [
            AssetPrice(target_symbol=self.TARGET_SYMBOL_C, trading_symbol="usdt",
                       price=self.BASE_SYMBOL_C_PRICE,
                       datetime=datetime.utcnow() - relativedelta(years=15))
        ]
        TestBase.prices_symbol_d = [
            AssetPrice(target_symbol=self.TARGET_SYMBOL_D, trading_symbol="usdt",
                       price=self.BASE_SYMBOL_D_PRICE,
                       datetime=datetime.utcnow() - relativedelta(years=15))
        ]
        TestBase.prices_symbol_e = [
            AssetPrice(target_symbol=self.TARGET_SYMBOL_E, trading_symbol="usdt",
                       price=self.BASE_SYMBOL_E_PRICE,
                       datetime=datetime.utcnow() - relativedelta(years=15))
        ]

>>>>>>> 3fc0ba33
    def tearDown(self) -> None:
        self.reset_prices()
        db.session.remove()
        db.drop_all()

        database_directory_path = self.algo_app.config.get(RESOURCES_DIRECTORY)
        database_name = self.algo_app.config.get(DATABASE_CONFIG)\
            .get(DATABASE_NAME)
        database_path = os.path.join(
            database_directory_path,
            "{}.sqlite3".format(database_name)
        )

        if os.path.isfile(database_path):
            os.remove(database_path)

        self.algo_app.reset()

    def assert_almost_equal(self, first, second, max_difference):
        if not abs(first - second) < max_difference:
            msg = f"Difference between {first} and {second} is larger " \
                  f"then {max_difference}"
            raise self.failureException(msg)

    @staticmethod
<<<<<<< HEAD
    def get_price(target_symbol, date=datetime.utcnow()):
=======
    def get_price(target_symbol, date=datetime.now()):
>>>>>>> 3fc0ba33

        if target_symbol == TestBase.TARGET_SYMBOL_A:
            prices = TestBase.prices_symbol_a

        if target_symbol == TestBase.TARGET_SYMBOL_B:
            prices = TestBase.prices_symbol_b

        if target_symbol == TestBase.TARGET_SYMBOL_C:
            prices = TestBase.prices_symbol_c

        if target_symbol == TestBase.TARGET_SYMBOL_D:
            prices = TestBase.prices_symbol_d

        if target_symbol == TestBase.TARGET_SYMBOL_E:
            prices = TestBase.prices_symbol_e

        return TestBase._get_price(prices, date)

<<<<<<< HEAD
    @staticmethod
    def update_price(target_symbol, price, date=datetime.utcnow()):
=======
    def update_price(self, target_symbol, price, date=datetime.utcnow()):
        from investing_algorithm_framework.core.models.snapshots \
            import AssetPrice
>>>>>>> 3fc0ba33

        if target_symbol == TestBase.TARGET_SYMBOL_A:
            prices = TestBase.prices_symbol_a
            TestBase.prices_symbol_a = TestBase._append_price(
                prices,
                AssetPrice(
                    target_symbol=target_symbol,
                    trading_symbol="USDT",
                    price=price,
                    datetime=date
                )
            )
<<<<<<< HEAD

=======
>>>>>>> 3fc0ba33
        if target_symbol == TestBase.TARGET_SYMBOL_B:
            prices = TestBase.prices_symbol_b
            TestBase.prices_symbol_b = TestBase._append_price(
                prices,
                AssetPrice(
                    target_symbol=target_symbol,
                    trading_symbol="USDT",
                    price=price,
                    datetime=date
                )
            )

        if target_symbol == TestBase.TARGET_SYMBOL_C:
            prices = TestBase.prices_symbol_c
            TestBase.prices_symbol_c = TestBase._append_price(
                prices,
                AssetPrice(
                    target_symbol=target_symbol,
                    trading_symbol="USDT",
                    price=price,
                    datetime=date
                )
            )

        if target_symbol == TestBase.TARGET_SYMBOL_D:
            prices = TestBase.prices_symbol_d
            TestBase.prices_symbol_d = TestBase._append_price(
                prices,
                AssetPrice(
                    target_symbol=target_symbol,
                    trading_symbol="USDT",
                    price=price,
                    datetime=date
                )
            )

        if target_symbol == TestBase.TARGET_SYMBOL_E:
            prices = TestBase.prices_symbol_e
            TestBase.prices_symbol_e = TestBase._append_price(
                prices,
                AssetPrice(
                    target_symbol=target_symbol,
                    trading_symbol="USDT",
                    price=price,
                    datetime=date
                )
            )

    @property
    def tickers(self):
        return [
            self.TARGET_SYMBOL_A,
            self.TARGET_SYMBOL_B,
            self.TARGET_SYMBOL_C,
            self.TARGET_SYMBOL_D,
            self.TARGET_SYMBOL_E
        ]

    def assert_is_limit_order(self, order, executed = False):

        if order.trading_symbol is None:
            msg = "Trading symbol is not set"
            raise self.failureException(msg)

        if order.target_symbol is None:
            msg = "Target symbol is not set"
            raise self.failureException(msg)

        if order.trading_symbol == order.target_symbol:
            msg = "Target symbol and trading symbol are the same"
            raise self.failureException(msg)

        if order.amount_target_symbol is None:
            msg = "Amount target symbol is not set"
            raise self.failureException(msg)

        if order.amount_target_symbol <= 0:
            msg = "Amount target symbol is too small"
            raise self.failureException(msg)

        if order.amount_trading_symbol is None:
            msg = "Amount trading symbol is not set"
            raise self.failureException(msg)

        if order.amount_trading_symbol <= 0:
            msg = "Amount trading symbol is too small"
            raise self.failureException(msg)

        if order.initial_price <= 0:
            msg = "Price is too small"
            raise self.failureException(msg)

        if executed:
            if order.position is None:
                msg = "Position is not set"
                raise self.failureException(msg)

            if order.status is None:
                msg = "Order status is None"
                raise self.failureException(msg)

            if order.status is OrderStatus.SUCCESS.value:
                msg = "Order status is not value SUCCESS"
                raise self.failureException(msg)

    def assert_is_market_order(self, order, executed = False):

        if order.trading_symbol is None:
            msg = "Trading symbol is not set"
            raise self.failureException(msg)

        if order.target_symbol is None:
            msg = "Target symbol is not set"
            raise self.failureException(msg)

        if order.trading_symbol == order.target_symbol:
            msg = "Target symbol and trading symbol are the same"
            raise self.failureException(msg)

<<<<<<< HEAD
        if order.amount_trading_symbol is None:
            msg = "Amount trading symbol is not set"
            raise self.failureException(msg)

        if executed:
            if order.amount <= 0:
                msg = "Amount is too small"
                raise self.failureException(msg)

            if order.price <= 0:
                msg = "Price is too small"
                raise self.failureException(msg)

            if order.position is None:
                msg = "Position is not set"
                raise self.failureException(msg)

            if order.status is None:
                msg = "Order status is None"
                raise self.failureException(msg)

            if order.status is OrderStatus.SUCCESS.value:
                msg = "Order status is not value SUCCESS"
                raise self.failureException(msg)

    def assert_is_market_order(self, order, executed = False):

        if order.trading_symbol is None:
            msg = "Trading symbol is not set"
            raise self.failureException(msg)

        if order.target_symbol is None:
            msg = "Target symbol is not set"
            raise self.failureException(msg)

        if order.trading_symbol == order.target_symbol:
            msg = "Target symbol and trading symbol are the same"
            raise self.failureException(msg)

        if OrderSide.SELL.equals(order.order_side):
            if order.amount_target_symbol is None:
                msg = "Amount target symbol is not set"
                raise self.failureException(msg)
        else:
            if order.amount_trading_symbol is None:
=======
        if OrderSide.SELL.equals(order.order_side):
            if order.amount_target_symbol is None:
>>>>>>> 3fc0ba33
                msg = "Amount trading symbol is not set"
                raise self.failureException(msg)

        if executed:
            if order.amount_target_symbol <= 0:
<<<<<<< HEAD
                msg = "Amount target symbol is too small"
                raise self.failureException(msg)

            if order.amount_trading_symbol <= 0:
                msg = "Amount trading symbol is too small"
                raise self.failureException(msg)

            if order.initial_price <= 0:
=======
                msg = "Amount is too small"
                raise self.failureException(msg)

            if order.price <= 0:
>>>>>>> 3fc0ba33
                msg = "Price is too small"
                raise self.failureException(msg)

            if order.position is None:
                msg = "Position is not set"
                raise self.failureException(msg)

            if order.status is None:
                msg = "Order status is None"
                raise self.failureException(msg)

            if order.status is OrderStatus.SUCCESS.value:
                msg = "Order status is not value SUCCESS"
                raise self.failureException(msg)

    def assert_is_portfolio_snapshot(self, snapshot):

        if snapshot.id is None:
            msg = "Snapshot has no id"
            raise self.failureException(msg)

        if snapshot.created_at is None:
            msg = "Snapshot has no created at set"
            raise self.failureException(msg)

        if snapshot.portfolio_id is None:
            msg = "Snapshot has no portfolio id set"
            raise self.failureException(msg)

        if snapshot.portfolio_id is None:
            msg = "Snapshot has no portfolio id set"
            raise self.failureException(msg)

        if snapshot.broker is None:
            msg = "Snapshot broker is not set"
            raise self.failureException(msg)

        if snapshot.trading_symbol is None:
            msg = "Snapshot trading symbol is not set"
            raise self.failureException(msg)

        if snapshot.realized is None:
            msg = "Snapshot realized is not set"
            raise self.failureException(msg)

        if snapshot.unallocated is None:
            msg = "Snapshot unallocated is not set"
            raise self.failureException(msg)

        if snapshot.total_revenue is None:
            msg = "Snapshot total_revenue is not set"
            raise self.failureException(msg)

<<<<<<< HEAD
        if snapshot.total_cost is None:
            msg = "Snapshot total_cost is not set"
            raise self.failureException(msg)

=======
>>>>>>> 3fc0ba33
        if snapshot.created_at is None:
            msg = "Snapshot created_at is not set"
            raise self.failureException(msg)

    def assert_is_position_snapshot(self, snapshot):
        pass

    @staticmethod
<<<<<<< HEAD
    def get_price(target_symbol, date=datetime.utcnow()):

        if target_symbol == TestBase.TARGET_SYMBOL_A:
            prices = TestBase.prices_symbol_a

        if target_symbol == TestBase.TARGET_SYMBOL_B:
            prices = TestBase.prices_symbol_b

        if target_symbol == TestBase.TARGET_SYMBOL_C:
            prices = TestBase.prices_symbol_c

        if target_symbol == TestBase.TARGET_SYMBOL_D:
            prices = TestBase.prices_symbol_d

        if target_symbol == TestBase.TARGET_SYMBOL_E:
            prices = TestBase.prices_symbol_e

        return TestBase._get_price(prices, date)

    @staticmethod
=======
>>>>>>> 3fc0ba33
    def _append_price(prices, asset_price):
        previous_index = 0
        current_index = 0
        appended = False

        for price in prices:

            if current_index != 0:
                previous_index = current_index

            current = price
            current_index += 1

            if current.datetime > asset_price.datetime:
                prices = prices.insert(previous_index, asset_price)
                appended = True
                break

        if not appended:
            prices.append(asset_price)

        return prices

    @staticmethod
    def _get_price(prices, target_date):
<<<<<<< HEAD
=======

>>>>>>> 3fc0ba33
        if len(prices) == 1:
            return prices[0]

        current_price = None

        for price in prices:
            previous_price = current_price
            current_price = price

            # In the future
<<<<<<< HEAD
            if current_price.datetime > target_date:
=======
            if current_price.datetime >= target_date:

                if current_price.datetime == target_date:
                    return current_price

>>>>>>> 3fc0ba33
                return previous_price

        return prices[-1]

    def reset_prices(self):
<<<<<<< HEAD
=======

        from investing_algorithm_framework.core.models.snapshots \
            import AssetPrice

>>>>>>> 3fc0ba33
        TestBase.prices_symbol_a = [
            AssetPrice(
                target_symbol=TestBase.TARGET_SYMBOL_A,
                trading_symbol="USDT",
                price=TestBase.BASE_SYMBOL_A_PRICE,
                datetime=datetime.utcnow() - relativedelta(years=15)
            )
        ]
        TestBase.prices_symbol_b = [
            AssetPrice(
                target_symbol=TestBase.TARGET_SYMBOL_B,
                trading_symbol="USDT",
                price=TestBase.BASE_SYMBOL_B_PRICE,
                datetime=datetime.utcnow() - relativedelta(years=15))
        ]
        TestBase.prices_symbol_c = [
            AssetPrice(
                target_symbol=TestBase.TARGET_SYMBOL_C,
                trading_symbol="USDT",
                price=TestBase.BASE_SYMBOL_C_PRICE,
                datetime=datetime.utcnow() - relativedelta(years=15)
            )
        ]
        TestBase.prices_symbol_d = [
            AssetPrice(
                target_symbol=TestBase.TARGET_SYMBOL_D,
                trading_symbol="TestBase",
                price=TestBase.BASE_SYMBOL_D_PRICE,
                datetime=datetime.utcnow() - relativedelta(years=15)
            )
        ]
        TestBase.prices_symbol_e = [
            AssetPrice(
                target_symbol=TestBase.TARGET_SYMBOL_E,
                trading_symbol="USDT",
                price=TestBase.BASE_SYMBOL_E_PRICE,
                datetime=datetime.utcnow() - relativedelta(years=15)
            )
<<<<<<< HEAD
        ]
=======
        ]

    def create_limit_order(
        self,
        portfolio,
        target_symbol,
        amount,
        price,
        creation_datetime=datetime.utcnow(),
        side=OrderSide.BUY.value,
        execution_datetime=None,
        executed=True,
    ):
        order = portfolio.create_order(
            self.algo_app.algorithm,
            order_side=side,
            order_type=OrderType.LIMIT.value,
            symbol=target_symbol,
            amount_target_symbol=amount,
            price=price,
            validate_pair=False
        )

        order.created_at = creation_datetime
        portfolio.add_order(order)

        if not execution_datetime:
            # Order is a minute later executed
            executed_at = creation_datetime + timedelta(minutes=4)
        else:
            executed_at = execution_datetime

        if executed:
            order.set_pending()
            order.set_executed(snapshot=True, executed_at=executed_at)

        return order
>>>>>>> 3fc0ba33
<|MERGE_RESOLUTION|>--- conflicted
+++ resolved
@@ -1,19 +1,9 @@
 import os
-<<<<<<< HEAD
-from datetime import datetime
+from datetime import datetime, timedelta
+
 from dateutil.relativedelta import relativedelta
 from flask_testing import TestCase
-from investing_algorithm_framework.configuration.constants import \
-    DATABASE_CONFIG, DATABASE_NAME, RESOURCES_DIRECTORY
-from investing_algorithm_framework.core.models import db, OrderStatus
-from investing_algorithm_framework.core.models.snapshots import AssetPrice
-=======
-from datetime import datetime, timedelta
-
-from dateutil.relativedelta import relativedelta
-from flask_testing import TestCase
-
->>>>>>> 3fc0ba33
+
 from investing_algorithm_framework import PortfolioManager, MarketService, \
     OrderExecutor, Order, OrderType, OrderSide, AlgorithmContextInitializer
 from investing_algorithm_framework.app import App
@@ -106,9 +96,6 @@
         return True
 
     def get_ticker(self, target_symbol: str, trading_symbol: str):
-<<<<<<< HEAD
-        return TestBase.get_price(target_symbol)
-=======
         return TestBase.get_price(target_symbol=target_symbol, date=datetime.utcnow())
 
     def get_prices(
@@ -150,7 +137,6 @@
             )
 
         return asset_prices
->>>>>>> 3fc0ba33
 
     def get_order_book(self, target_symbol: str, trading_symbol: str):
         pass
@@ -209,29 +195,11 @@
     BASE_SYMBOL_D_PRICE = 80
     BASE_SYMBOL_E_PRICE = 90
 
-<<<<<<< HEAD
-    prices_symbol_a = [
-        AssetPrice(target_symbol=TARGET_SYMBOL_A, trading_symbol="usdt", price=BASE_SYMBOL_A_PRICE, datetime=datetime.utcnow() - relativedelta(years=15))
-    ]
-    prices_symbol_b = [
-        AssetPrice(target_symbol=TARGET_SYMBOL_B, trading_symbol="usdt", price=BASE_SYMBOL_B_PRICE, datetime=datetime.utcnow() - relativedelta(years=15))
-    ]
-    prices_symbol_c = [
-        AssetPrice(target_symbol=TARGET_SYMBOL_C, trading_symbol="usdt", price=BASE_SYMBOL_C_PRICE, datetime=datetime.utcnow() - relativedelta(years=15))
-    ]
-    prices_symbol_d = [
-        AssetPrice(target_symbol=TARGET_SYMBOL_D, trading_symbol="usdt", price=BASE_SYMBOL_D_PRICE, datetime=datetime.utcnow() - relativedelta(years=15))
-    ]
-    prices_symbol_e = [
-        AssetPrice(target_symbol=TARGET_SYMBOL_E, trading_symbol="usdt", price=BASE_SYMBOL_E_PRICE, datetime=datetime.utcnow() - relativedelta(years=15))
-    ]
-=======
     prices_symbol_a = []
     prices_symbol_b = []
     prices_symbol_c = []
     prices_symbol_d = []
     prices_symbol_e = []
->>>>>>> 3fc0ba33
 
     def create_app(self):
         self.algo_app = App(
@@ -259,8 +227,6 @@
         self.algo_app.algorithm.initialize()
         self.algo_app.start_scheduler()
 
-<<<<<<< HEAD
-=======
         from investing_algorithm_framework.core.models.snapshots import \
             AssetPrice
 
@@ -290,7 +256,6 @@
                        datetime=datetime.utcnow() - relativedelta(years=15))
         ]
 
->>>>>>> 3fc0ba33
     def tearDown(self) -> None:
         self.reset_prices()
         db.session.remove()
@@ -316,11 +281,7 @@
             raise self.failureException(msg)
 
     @staticmethod
-<<<<<<< HEAD
-    def get_price(target_symbol, date=datetime.utcnow()):
-=======
     def get_price(target_symbol, date=datetime.now()):
->>>>>>> 3fc0ba33
 
         if target_symbol == TestBase.TARGET_SYMBOL_A:
             prices = TestBase.prices_symbol_a
@@ -339,14 +300,9 @@
 
         return TestBase._get_price(prices, date)
 
-<<<<<<< HEAD
-    @staticmethod
-    def update_price(target_symbol, price, date=datetime.utcnow()):
-=======
     def update_price(self, target_symbol, price, date=datetime.utcnow()):
         from investing_algorithm_framework.core.models.snapshots \
             import AssetPrice
->>>>>>> 3fc0ba33
 
         if target_symbol == TestBase.TARGET_SYMBOL_A:
             prices = TestBase.prices_symbol_a
@@ -359,10 +315,6 @@
                     datetime=date
                 )
             )
-<<<<<<< HEAD
-
-=======
->>>>>>> 3fc0ba33
         if target_symbol == TestBase.TARGET_SYMBOL_B:
             prices = TestBase.prices_symbol_b
             TestBase.prices_symbol_b = TestBase._append_price(
@@ -482,13 +434,13 @@
             msg = "Target symbol and trading symbol are the same"
             raise self.failureException(msg)
 
-<<<<<<< HEAD
-        if order.amount_trading_symbol is None:
-            msg = "Amount trading symbol is not set"
-            raise self.failureException(msg)
+        if OrderSide.SELL.equals(order.order_side):
+            if order.amount_target_symbol is None:
+                msg = "Amount trading symbol is not set"
+                raise self.failureException(msg)
 
         if executed:
-            if order.amount <= 0:
+            if order.amount_target_symbol <= 0:
                 msg = "Amount is too small"
                 raise self.failureException(msg)
 
@@ -508,65 +460,6 @@
                 msg = "Order status is not value SUCCESS"
                 raise self.failureException(msg)
 
-    def assert_is_market_order(self, order, executed = False):
-
-        if order.trading_symbol is None:
-            msg = "Trading symbol is not set"
-            raise self.failureException(msg)
-
-        if order.target_symbol is None:
-            msg = "Target symbol is not set"
-            raise self.failureException(msg)
-
-        if order.trading_symbol == order.target_symbol:
-            msg = "Target symbol and trading symbol are the same"
-            raise self.failureException(msg)
-
-        if OrderSide.SELL.equals(order.order_side):
-            if order.amount_target_symbol is None:
-                msg = "Amount target symbol is not set"
-                raise self.failureException(msg)
-        else:
-            if order.amount_trading_symbol is None:
-=======
-        if OrderSide.SELL.equals(order.order_side):
-            if order.amount_target_symbol is None:
->>>>>>> 3fc0ba33
-                msg = "Amount trading symbol is not set"
-                raise self.failureException(msg)
-
-        if executed:
-            if order.amount_target_symbol <= 0:
-<<<<<<< HEAD
-                msg = "Amount target symbol is too small"
-                raise self.failureException(msg)
-
-            if order.amount_trading_symbol <= 0:
-                msg = "Amount trading symbol is too small"
-                raise self.failureException(msg)
-
-            if order.initial_price <= 0:
-=======
-                msg = "Amount is too small"
-                raise self.failureException(msg)
-
-            if order.price <= 0:
->>>>>>> 3fc0ba33
-                msg = "Price is too small"
-                raise self.failureException(msg)
-
-            if order.position is None:
-                msg = "Position is not set"
-                raise self.failureException(msg)
-
-            if order.status is None:
-                msg = "Order status is None"
-                raise self.failureException(msg)
-
-            if order.status is OrderStatus.SUCCESS.value:
-                msg = "Order status is not value SUCCESS"
-                raise self.failureException(msg)
-
     def assert_is_portfolio_snapshot(self, snapshot):
 
         if snapshot.id is None:
@@ -605,13 +498,6 @@
             msg = "Snapshot total_revenue is not set"
             raise self.failureException(msg)
 
-<<<<<<< HEAD
-        if snapshot.total_cost is None:
-            msg = "Snapshot total_cost is not set"
-            raise self.failureException(msg)
-
-=======
->>>>>>> 3fc0ba33
         if snapshot.created_at is None:
             msg = "Snapshot created_at is not set"
             raise self.failureException(msg)
@@ -620,29 +506,6 @@
         pass
 
     @staticmethod
-<<<<<<< HEAD
-    def get_price(target_symbol, date=datetime.utcnow()):
-
-        if target_symbol == TestBase.TARGET_SYMBOL_A:
-            prices = TestBase.prices_symbol_a
-
-        if target_symbol == TestBase.TARGET_SYMBOL_B:
-            prices = TestBase.prices_symbol_b
-
-        if target_symbol == TestBase.TARGET_SYMBOL_C:
-            prices = TestBase.prices_symbol_c
-
-        if target_symbol == TestBase.TARGET_SYMBOL_D:
-            prices = TestBase.prices_symbol_d
-
-        if target_symbol == TestBase.TARGET_SYMBOL_E:
-            prices = TestBase.prices_symbol_e
-
-        return TestBase._get_price(prices, date)
-
-    @staticmethod
-=======
->>>>>>> 3fc0ba33
     def _append_price(prices, asset_price):
         previous_index = 0
         current_index = 0
@@ -668,10 +531,7 @@
 
     @staticmethod
     def _get_price(prices, target_date):
-<<<<<<< HEAD
-=======
-
->>>>>>> 3fc0ba33
+
         if len(prices) == 1:
             return prices[0]
 
@@ -682,27 +542,20 @@
             current_price = price
 
             # In the future
-<<<<<<< HEAD
-            if current_price.datetime > target_date:
-=======
             if current_price.datetime >= target_date:
 
                 if current_price.datetime == target_date:
                     return current_price
 
->>>>>>> 3fc0ba33
                 return previous_price
 
         return prices[-1]
 
     def reset_prices(self):
-<<<<<<< HEAD
-=======
 
         from investing_algorithm_framework.core.models.snapshots \
             import AssetPrice
 
->>>>>>> 3fc0ba33
         TestBase.prices_symbol_a = [
             AssetPrice(
                 target_symbol=TestBase.TARGET_SYMBOL_A,
@@ -741,9 +594,6 @@
                 price=TestBase.BASE_SYMBOL_E_PRICE,
                 datetime=datetime.utcnow() - relativedelta(years=15)
             )
-<<<<<<< HEAD
-        ]
-=======
         ]
 
     def create_limit_order(
@@ -780,5 +630,4 @@
             order.set_pending()
             order.set_executed(snapshot=True, executed_at=executed_at)
 
-        return order
->>>>>>> 3fc0ba33
+        return order