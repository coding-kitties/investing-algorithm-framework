--- conflicted
+++ resolved
@@ -259,121 +259,6 @@
     def test_update_sell_order_with_successful_order(self):
         pass
 
-<<<<<<< HEAD
-    def test_update_closing_partial_buy_orders(self):
-        order_service = self.app.container.order_service()
-        configuration_service = self.app.container.configuration_service()
-        configuration_service.add_value(
-            BACKTESTING_INDEX_DATETIME,
-            datetime.utcnow()
-        )
-        buy_order_one = order_service.create(
-            {
-                "target_symbol": "ADA",
-                "trading_symbol": "EUR",
-                "amount": 5,
-                "order_side": "BUY",
-                "price": 0.24262,
-                "order_type": "LIMIT",
-                "portfolio_id": 1,
-                "status": "CREATED",
-            }
-        )
-        order_service.update(
-            buy_order_one.id,
-            {
-                "status": "CLOSED",
-                "filled": 5,
-                "remaining": Decimal('0'),
-            }
-        )
-        buy_order_two = order_service.create(
-            {
-                "target_symbol": "ADA",
-                "trading_symbol": "EUR",
-                "amount": 5,
-                "order_side": "BUY",
-                "price": 0.24262,
-                "order_type": "LIMIT",
-                "portfolio_id": 1,
-                "status": "CREATED",
-            }
-        )
-        order_service.update(
-            buy_order_two.id,
-            {
-                "status": "CLOSED",
-                "filled": 5,
-                "remaining": Decimal('0'),
-            }
-        )
-        sell_order_one = order_service.create(
-            {
-                "target_symbol": "ADA",
-                "trading_symbol": "EUR",
-                "amount": 2.5,
-                "order_side": "SELL",
-                "price": 0.24262,
-                "order_type": "LIMIT",
-                "portfolio_id": 1,
-                "status": "CREATED",
-            }
-        )
-        order_service.update(
-            sell_order_one.id,
-            {
-                "status": "CLOSED",
-                "filled": 2.5,
-                "remaining": Decimal('0'),
-            }
-        )
-        buy_order_one = order_service.get(buy_order_one.id)
-        buy_order_two = order_service.get(buy_order_two.id)
-        self.assertEqual(
-            2.5,
-            buy_order_one.get_filled()
-            - buy_order_one.get_trade_closed_amount()
-        )
-        self.assertEqual(
-            5,
-            buy_order_two.get_filled()
-            - buy_order_two.get_trade_closed_amount()
-        )
-        sell_order_two = order_service.create(
-            {
-                "target_symbol": "ADA",
-                "trading_symbol": "EUR",
-                "amount": 5,
-                "order_side": "SELL",
-                "price": 0.24262,
-                "order_type": "LIMIT",
-                "portfolio_id": 1,
-                "status": "CREATED",
-            }
-        )
-        order_service.update(
-            sell_order_two.id,
-            {
-                "status": "CLOSED",
-                "filled": 5,
-                "remaining": Decimal('0'),
-            }
-        )
-        buy_order_one = order_service.get(buy_order_one.id)
-        buy_order_two = order_service.get(buy_order_two.id)
-        self.assertEqual(
-            0,
-            buy_order_one.get_filled()
-            - buy_order_one.get_trade_closed_amount()
-        )
-        self.assertEqual(
-            2.5,
-            buy_order_two.get_filled()
-            - buy_order_two.get_trade_closed_amount()
-        )
-
-=======
->>>>>>> cf6e6a65
     def test_update_sell_order_with_successful_order_filled(self):
         pass
 
@@ -389,135 +274,6 @@
     def test_update_sell_order_with_cancelled_order(self):
         pass
 
-<<<<<<< HEAD
-    def test_trade_closing_winning_trade(self):
-        order_service = self.app.container.order_service()
-        configuration_service = self.app.container.configuration_service()
-        configuration_service.add_value(
-            BACKTESTING_INDEX_DATETIME,
-            datetime.utcnow()
-        )
-        buy_order = order_service.create(
-            {
-                "target_symbol": "ADA",
-                "trading_symbol": "EUR",
-                "amount": 1000,
-                "order_side": "BUY",
-                "price": 0.2,
-                "order_type": "LIMIT",
-                "portfolio_id": 1,
-                "status": "CREATED",
-            }
-        )
-        updated_buy_order = order_service.update(
-            buy_order.id,
-            {
-                "status": "CLOSED",
-                "filled": 1000,
-                "remaining": 0,
-            }
-        )
-        self.assertEqual(updated_buy_order.amount, 1000)
-        self.assertEqual(updated_buy_order.filled, 1000)
-        self.assertEqual(updated_buy_order.remaining, 0)
-
-        # Create a sell order with a higher price
-        sell_order = order_service.create(
-            {
-                "target_symbol": "ADA",
-                "trading_symbol": "EUR",
-                "amount": 1000,
-                "order_side": "SELL",
-                "price": 0.3,
-                "order_type": "LIMIT",
-                "portfolio_id": 1,
-                "status": "CREATED",
-            }
-        )
-        self.assertEqual(0.3, sell_order.get_price())
-        updated_sell_order = order_service.update(
-            sell_order.id,
-            {
-                "status": "CLOSED",
-                "filled": 1000,
-                "remaining": 0,
-            }
-        )
-        self.assertEqual(0.3, updated_sell_order.get_price())
-        self.assertEqual(updated_sell_order.amount, 1000)
-        self.assertEqual(updated_sell_order.filled, 1000)
-        self.assertEqual(updated_sell_order.remaining, 0)
-        buy_order = order_service.get(buy_order.id)
-        self.assertEqual(buy_order.status, "CLOSED")
-        self.assertIsNotNone(buy_order.get_trade_closed_at())
-        self.assertIsNotNone(buy_order.get_trade_closed_price())
-        self.assertNotEqual(0, buy_order.get_net_gain())
-
-    def test_trade_closing_losing_trade(self):
-        order_service = self.app.container.order_service()
-        configuration_service = self.app.container.configuration_service()
-        configuration_service.add_value(
-            BACKTESTING_INDEX_DATETIME,
-            datetime.utcnow()
-        )
-        buy_order = order_service.create(
-            {
-                "target_symbol": "ADA",
-                "trading_symbol": "EUR",
-                "amount": 1000,
-                "order_side": "BUY",
-                "price": 0.2,
-                "order_type": "LIMIT",
-                "portfolio_id": 1,
-                "status": "CREATED",
-            }
-        )
-        updated_buy_order = order_service.update(
-            buy_order.id,
-            {
-                "status": "CLOSED",
-                "filled":  1000,
-                "remaining": 0,
-            }
-        )
-        self.assertEqual(updated_buy_order.amount, 1000)
-        self.assertEqual(updated_buy_order.filled, 1000)
-        self.assertEqual(updated_buy_order.remaining, 0)
-
-        # Create a sell order with a higher price
-        sell_order = order_service.create(
-            {
-                "target_symbol": "ADA",
-                "trading_symbol": "EUR",
-                "amount": 1000,
-                "order_side": "SELL",
-                "price": 0.1,
-                "order_type": "LIMIT",
-                "portfolio_id": 1,
-                "status": "CREATED",
-            }
-        )
-        self.assertEqual(0.1, sell_order.get_price())
-        updated_sell_order = order_service.update(
-            sell_order.id,
-            {
-                "status": "CLOSED",
-                "filled": 1000,
-                "remaining": 0,
-            }
-        )
-        self.assertEqual(0.1, updated_sell_order.get_price())
-        self.assertEqual(updated_sell_order.amount, 1000)
-        self.assertEqual(updated_sell_order.filled, 1000)
-        self.assertEqual(updated_sell_order.remaining, 0)
-        buy_order = order_service.get(buy_order.id)
-        self.assertEqual(buy_order.status, "CLOSED")
-        self.assertIsNotNone(buy_order.get_trade_closed_at())
-        self.assertIsNotNone(buy_order.get_trade_closed_price())
-        self.assertEqual(-100, buy_order.get_net_gain())
-
-=======
->>>>>>> cf6e6a65
     def test_has_executed_buy_order(self):
         order_service = self.app.container.order_service()
         configuration_service = self.app.container.configuration_service()
