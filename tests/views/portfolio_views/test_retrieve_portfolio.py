import json
from datetime import datetime, timedelta

<<<<<<< HEAD
from investing_algorithm_framework import db
=======
from investing_algorithm_framework.core.models import OrderSide, Portfolio, \
    PortfolioSnapshot
>>>>>>> 3fc0ba33
from tests.resources import TestBase, TestOrderAndPositionsObjectsMixin
from tests.resources.serialization_dicts import portfolio_serialization_dict


class Test(TestBase, TestOrderAndPositionsObjectsMixin):

    def setUp(self):
        super(Test, self).setUp()
        self.start_algorithm()

<<<<<<< HEAD
        order = self.algo_app.algorithm.create_limit_buy_order(
            "test",
            self.TARGET_SYMBOL_A,
            self.BASE_SYMBOL_A_PRICE,
            10,
            True
        )
        order.save(db)

        order = self.algo_app.algorithm.create_limit_buy_order(
            "test",
            self.TARGET_SYMBOL_B,
            self.BASE_SYMBOL_B_PRICE,
            10,
            True
        )
        order.save(db)
        order.set_executed()

        self.algo_app.algorithm.create_limit_sell_order(
            "test",
            self.TARGET_SYMBOL_B,
            self.BASE_SYMBOL_B_PRICE,
            10,
            True
=======
        portfolio = Portfolio.query.first()
        first_snapshot = PortfolioSnapshot.query.first()

        # Update datetime of creation of snapshot before range
        # Then we have at least one snapshot before the range
        first_snapshot.created_at = datetime.utcnow() - timedelta(minutes=61)

        self.create_limit_order(
            portfolio,
            self.TARGET_SYMBOL_A,
            amount=1,
            price=self.get_price(self.TARGET_SYMBOL_A).price,
            creation_datetime=datetime.utcnow() - timedelta(minutes=42),
            side=OrderSide.BUY.value,
            execution_datetime=datetime.utcnow() - timedelta(minutes=41),
            executed=True,
        )

        self.create_limit_order(
            portfolio,
            self.TARGET_SYMBOL_B,
            amount=1,
            price=self.get_price(self.TARGET_SYMBOL_B).price,
            creation_datetime=datetime.utcnow() - timedelta(minutes=40),
            side=OrderSide.BUY.value,
            execution_datetime=datetime.utcnow() - timedelta(minutes=39),
            executed=True,
        )

        self.create_limit_order(
            portfolio,
            self.TARGET_SYMBOL_C,
            amount=1,
            price=self.get_price(self.TARGET_SYMBOL_C).price,
            creation_datetime=datetime.utcnow() - timedelta(minutes=38),
            side=OrderSide.BUY.value,
            execution_datetime=datetime.utcnow() - timedelta(minutes=38),
            executed=True,
        )

        update_date = datetime.utcnow() - timedelta(minutes=30)

        self.update_price(
            self.TARGET_SYMBOL_A,
            self.BASE_SYMBOL_A_PRICE * 1.5,
            date=update_date
        )

        self.update_price(
            self.TARGET_SYMBOL_B,
            self.BASE_SYMBOL_B_PRICE * 1.5,
            date=update_date
        )

        self.update_price(
            self.TARGET_SYMBOL_C,
            self.BASE_SYMBOL_C_PRICE * 1.5,
            date=update_date
>>>>>>> 3fc0ba33
        )

    def test_retrieve(self):
        portfolio_manager = self.algo_app.algorithm.get_portfolio_manager()

        response = self.client.get(
            f"/api/portfolios/{portfolio_manager.get_portfolio().identifier}"
        )
        self.assert200(response)
        data = json.loads(response.data.decode())

        self.assertEqual(
            portfolio_serialization_dict, set(data.keys())
        )<|MERGE_RESOLUTION|>--- conflicted
+++ resolved
@@ -1,12 +1,8 @@
 import json
 from datetime import datetime, timedelta
 
-<<<<<<< HEAD
-from investing_algorithm_framework import db
-=======
 from investing_algorithm_framework.core.models import OrderSide, Portfolio, \
     PortfolioSnapshot
->>>>>>> 3fc0ba33
 from tests.resources import TestBase, TestOrderAndPositionsObjectsMixin
 from tests.resources.serialization_dicts import portfolio_serialization_dict
 
@@ -17,33 +13,6 @@
         super(Test, self).setUp()
         self.start_algorithm()
 
-<<<<<<< HEAD
-        order = self.algo_app.algorithm.create_limit_buy_order(
-            "test",
-            self.TARGET_SYMBOL_A,
-            self.BASE_SYMBOL_A_PRICE,
-            10,
-            True
-        )
-        order.save(db)
-
-        order = self.algo_app.algorithm.create_limit_buy_order(
-            "test",
-            self.TARGET_SYMBOL_B,
-            self.BASE_SYMBOL_B_PRICE,
-            10,
-            True
-        )
-        order.save(db)
-        order.set_executed()
-
-        self.algo_app.algorithm.create_limit_sell_order(
-            "test",
-            self.TARGET_SYMBOL_B,
-            self.BASE_SYMBOL_B_PRICE,
-            10,
-            True
-=======
         portfolio = Portfolio.query.first()
         first_snapshot = PortfolioSnapshot.query.first()
 
@@ -102,7 +71,6 @@
             self.TARGET_SYMBOL_C,
             self.BASE_SYMBOL_C_PRICE * 1.5,
             date=update_date
->>>>>>> 3fc0ba33
         )
 
     def test_retrieve(self):
