--- conflicted
+++ resolved
@@ -20,68 +20,6 @@
         pass
 
 
-<<<<<<< HEAD
-def test_data_provider_registration() -> None:
-
-    context = AlgorithmContext([MyDataProvider()], random_string(10))
-
-    assert context.data_providers is not None
-    assert len(context.data_providers) == 1
-
-    with pytest.raises(Exception) as exc_info:
-        AlgorithmContext([MyDataProvider], random_string(10))
-
-    assert str(exc_info.value) == 'Data provider must be an instance ' \
-                                  'of the AbstractDataProvider class'
-
-
-def test_data_provider_id_creation() -> None:
-    context = AlgorithmContext([MyDataProvider()])
-    assert context.algorithm_id is not None
-
-
-def test_running() -> None:
-    context = AlgorithmContext([MyDataProvider()], random_string(10), cycles=1)
-    context.start()
-    assert MyDataProvider.cycles == 1
-
-    context = AlgorithmContext([MyDataProvider()], random_string(10), cycles=2)
-    context.start()
-    assert MyDataProvider.cycles == 3
-
-
-def test_initializer_registration() -> None:
-    initializer = MyInitializer()
-    context = AlgorithmContext(
-        [MyDataProvider()], random_string(10), initializer
-    )
-    assert context.initializer is not None
-    assert context.initializer is initializer
-
-    context = AlgorithmContext([MyDataProvider()], random_string(10))
-    context.set_algorithm_context_initializer(initializer)
-
-    assert context.initializer is not None
-    assert context.initializer is initializer
-
-    # Check exceptions
-    with pytest.raises(AssertionError) as exc_info:
-        context = AlgorithmContext([MyDataProvider()], random_string(10))
-        context.set_algorithm_context_initializer(MyInitializer)
-
-    assert str(exc_info.value) == 'Initializer must be an instance of ' \
-                                  'AlgorithmContextInitializer'
-
-
-def test_config_registration() -> None:
-    config = AlgorithmContextConfiguration()
-    context = AlgorithmContext(
-        [MyDataProvider()], random_string(10),
-        config=config
-    )
-    assert context.config is not None
-    assert context.config == config
-=======
 class TestAlgorithmContext(TestCase):
 
     def test_data_provider_registration(self) -> None:
@@ -149,5 +87,4 @@
             config=config
         )
         self.assertIsNotNone(context.config)
-        self.assertEqual(config, context.config)
->>>>>>> 8854b40c
+        self.assertEqual(config, context.config)