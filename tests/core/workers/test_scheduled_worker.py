--- conflicted
+++ resolved
@@ -9,12 +9,7 @@
 
 class MyWorker(ScheduledWorker):
     time_unit = TimeUnit.SECOND
-<<<<<<< HEAD
     time_interval = 3
-=======
-    time_interval = 1
-    id = 'MyWorker'
->>>>>>> 289bec90
 
     def work(self, **kwargs: Dict[str, Any]) -> None:
         pass
@@ -23,10 +18,6 @@
 class MyWorkerTwo(ScheduledWorker):
     time_unit = TimeUnit.SECOND
     time_interval = 1
-<<<<<<< HEAD
-=======
-    id = 'MyWorkerTwo'
->>>>>>> 289bec90
 
     def work(self, **kwargs: Dict[str, Any]) -> None:
         pass
@@ -37,7 +28,6 @@
 
     def update(self, observable, **kwargs) -> None:
         MyObserver.updated += 1
-<<<<<<< HEAD
 
 
 class TestScheduledWorker(TestCase):
@@ -63,13 +53,9 @@
         previous_run_worker_two = self.worker_two.last_run
 
         sleep(1)
-=======
->>>>>>> 289bec90
 
         self.worker_one.start()
         self.worker_two.start()
-
-<<<<<<< HEAD
         self.assertEqual(previous_run_worker_one, self.worker_one.last_run)
         self.assertIsNotNone(self.worker_two.last_run)
         self.assertNotEqual(previous_run_worker_two, self.worker_two.last_run)
@@ -78,22 +64,10 @@
 
         self.worker_one.start()
         self.worker_two.start()
-=======
-def test_running() -> None:
-    worker = MyWorker()
-    worker_two = MyWorkerTwo()
-
-    assert worker.last_run is None
-    assert MyWorker.last_run is None
-
-    assert worker_two.last_run is None
-    assert MyWorkerTwo.last_run is None
->>>>>>> 289bec90
 
         self.assertNotEqual(previous_run_worker_one, self.worker_one.last_run)
         self.assertNotEqual(previous_run_worker_two, self.worker_two.last_run)
 
-<<<<<<< HEAD
     def test_observing(self) -> None:
         MyObserver.updated = 0
         self.assertIsNone(self.worker_one.last_run)
@@ -104,61 +78,21 @@
         self.worker_two.start()
 
         sleep(1)
-=======
-    assert worker.last_run is not None
-    assert MyWorker.last_run is not None
-
-    assert worker_two.last_run is None
-    assert MyWorkerTwo.last_run is None
->>>>>>> 289bec90
 
         self.assertEqual(2, MyObserver.updated)
 
-<<<<<<< HEAD
         self.worker_one.start()
         self.worker_two.start()
 
         sleep(1)
-=======
-    assert worker.last_run is not None
-    assert MyWorker.last_run is not None
-    assert previous_run != worker.last_run
-
-    assert worker_two.last_run is None
-    assert MyWorkerTwo.last_run is None
->>>>>>> 289bec90
 
         self.assertEqual(3, MyObserver.updated)
 
-<<<<<<< HEAD
         sleep(2)
 
         self.worker_one.start()
         self.worker_two.start()
-=======
-    assert worker_two.last_run is not None
-    assert MyWorkerTwo.last_run is not None
-
-    assert MyWorkerTwo.last_run != MyWorker.last_run
-    assert worker.last_run != worker_two.last_run
->>>>>>> 289bec90
 
         sleep(1)
 
-<<<<<<< HEAD
-        self.assertEqual(5, MyObserver.updated)
-
-=======
-def test_observing() -> None:
-    # Reset the values
-    MyObserver.updated = 0
-    MyWorker.last_run = None
-
-    worker = MyWorker()
-    assert worker.last_run is None
-    worker.add_observer(MyObserver())
-    assert MyObserver.updated == 0
-    worker.start()
-    assert worker.last_run is not None
-    assert MyObserver.updated == 1
->>>>>>> 289bec90
+        self.assertEqual(5, MyObserver.updated)