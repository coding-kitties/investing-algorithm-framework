--- conflicted
+++ resolved
@@ -39,15 +39,7 @@
         self.algo_app.add_order_executor(OrderExecutorTestTwo)
         self.algo_app.add_portfolio_manager(PortfolioManagerTestTwo)
         self.start_algorithm()
-
-<<<<<<< HEAD
-=======
-    def tearDown(self) -> None:
-        db.session.query(SQLLitePortfolio).delete()
-        db.session.commit()
-        super(Test, self).tearDown()
-
->>>>>>> 2480dc04
+        
     def test(self) -> None:
         order = self.algo_app.algorithm\
             .create_limit_buy_order(
