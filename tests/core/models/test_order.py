--- conflicted
+++ resolved
@@ -16,11 +16,7 @@
         self.create_buy_order(
             1,
             self.TARGET_SYMBOL_A,
-<<<<<<< HEAD
-            self.get_price(self.TARGET_SYMBOL_A).price,
-=======
             self.get_price(self.TARGET_SYMBOL_A, date=datetime.utcnow()).price,
->>>>>>> 3fc0ba33
             self.portfolio_manager
         )
 
@@ -41,30 +37,6 @@
         self.assertIsNotNone(order.status)
         self.assertTrue(OrderStatus.TO_BE_SENT.equals(order.status))
 
-<<<<<<< HEAD
-    def test_creation_market_buy_order(self):
-        self.assertEqual(1, Order.query.count())
-
-        self.create_market_buy_order(
-            1, self.TARGET_SYMBOL_A, self.portfolio_manager
-        )
-
-        order = Order.query\
-            .filter_by(order_type=OrderType.MARKET.value)\
-            .first()
-
-        self.assert_is_market_order(order)
-
-    def test_creation_market_sell_order(self):
-        self.create_market_buy_order(
-            1, self.TARGET_SYMBOL_A, self.portfolio_manager
-        )
-        order = Order.query\
-            .filter_by(order_type=OrderType.MARKET.value)\
-            .first()
-        order.set_pending()
-        order.set_executed(price=1000, amount=1)
-=======
     def test_creation_market_sell_order(self):
         self.create_limit_order(
             self.portfolio_manager.get_portfolio(),
@@ -74,7 +46,6 @@
             side=OrderSide.BUY.value,
             executed=True,
         )
->>>>>>> 3fc0ba33
 
         self.create_market_sell_order(
             1, self.TARGET_SYMBOL_A, self.portfolio_manager
@@ -123,11 +94,7 @@
         self.create_sell_order(
             1,
             self.TARGET_SYMBOL_A,
-<<<<<<< HEAD
-            self.get_price(self.TARGET_SYMBOL_A).price,
-=======
             self.get_price(self.TARGET_SYMBOL_A, date=datetime.utcnow()).price,
->>>>>>> 3fc0ba33
             portfolio_manager
         )
 
@@ -159,14 +126,10 @@
 
         self.update_price(
             self.TARGET_SYMBOL_A,
-<<<<<<< HEAD
-            1.1 * self.get_price(self.TARGET_SYMBOL_A).price
-=======
             1.1 * self.get_price(
                 self.TARGET_SYMBOL_A, date=datetime.utcnow()
             ).price,
             date=datetime.utcnow()
->>>>>>> 3fc0ba33
         )
         self.assertEqual(
             1.1 * self.BASE_SYMBOL_A_PRICE - self.BASE_SYMBOL_A_PRICE,
@@ -240,14 +203,10 @@
 
         self.assertEqual(self.BASE_SYMBOL_A_PRICE, old_value)
 
-<<<<<<< HEAD
-        self.update_price(self.TARGET_SYMBOL_A, 1.1 * self.BASE_SYMBOL_A_PRICE)
-=======
         self.update_price(
             self.TARGET_SYMBOL_A, 1.1 * self.BASE_SYMBOL_A_PRICE,
             date=datetime.utcnow()
         )
->>>>>>> 3fc0ba33
 
         new_value = order.current_value
 
