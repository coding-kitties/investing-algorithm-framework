--- conflicted
+++ resolved
@@ -74,7 +74,6 @@
             amount_target_symbol=1,
             symbol=self.TARGET_SYMBOL_A,
             price=self.get_price(self.TARGET_SYMBOL_A).price,
-<<<<<<< HEAD
             validate_pair=True,
             context=None
         )
@@ -95,80 +94,6 @@
         order_a.set_executed()
 
         self.assertEqual(1, position.amount)
-
-        order_a_sell = portfolio_manager.create_order(
-            order_type=OrderType.LIMIT.value,
-            order_side=OrderSide.SELL.value,
-            amount_target_symbol=1,
-            symbol=self.TARGET_SYMBOL_A,
-            price=self.get_price(self.TARGET_SYMBOL_A).price,
-=======
->>>>>>> 3fc0ba33
-            validate_pair=True,
-            context=None
-        )
-
-<<<<<<< HEAD
-        portfolio_manager.add_order(order_a_sell)
-
-        self.assertEqual(len(portfolio_manager.get_positions()), 1)
-
-        self.assertEqual(1, position.amount)
-
-        order_a_sell.set_pending()
-        order_a_sell.set_executed()
-
-        self.assertEqual(0, position.amount)
-
-    def test_cost(self):
-        portfolio_manager = self.algo_app.algorithm.get_portfolio_manager()
-
-        order_a = portfolio_manager.create_order(
-            order_type=OrderType.LIMIT.value,
-            order_side=OrderSide.BUY.value,
-            amount_target_symbol=1,
-            symbol=self.TARGET_SYMBOL_A,
-            price=self.get_price(self.TARGET_SYMBOL_A).price,
-            validate_pair=True,
-            context=None
-        )
-=======
-        self.assertIsNone(order_a.status)
->>>>>>> 3fc0ba33
-
-        portfolio_manager.add_order(order_a)
-
-        self.assertTrue(OrderStatus.TO_BE_SENT.equals(order_a.status))
-        self.assertEqual(len(portfolio_manager.get_positions()), 1)
-
-        portfolio = portfolio_manager.get_portfolio()
-        position = portfolio.positions.first()
-
-        self.assertEqual(0, position.amount)
-
-        order_a.set_pending()
-        order_a.set_executed()
-
-<<<<<<< HEAD
-        self.assertEqual(self.BASE_SYMBOL_A_PRICE * 1, position.cost)
-        self.assertEqual(1, position.amount)
-        self.assertEqual(0, position.delta)
-
-        self.assertEqual(self.BASE_SYMBOL_A_PRICE * 1, position.cost)
-
-        # Increase price
-        self.update_price(
-            self.TARGET_SYMBOL_A, price=self.BASE_SYMBOL_A_PRICE * 1.1
-        )
-
-        self.assertEqual(self.BASE_SYMBOL_A_PRICE * 1, position.cost)
-        self.assert_almost_equal(
-            self.BASE_SYMBOL_A_PRICE * 1.1 - (self.BASE_SYMBOL_A_PRICE * 1),
-            position.delta, 0.1
-        )
-=======
-        self.assertEqual(1, position.amount)
->>>>>>> 3fc0ba33
 
         order_a_sell = portfolio_manager.create_order(
             order_type=OrderType.LIMIT.value,
