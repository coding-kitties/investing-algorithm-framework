import logging
<<<<<<< HEAD
=======
from queue import PriorityQueue
from datetime import datetime
>>>>>>> 79c72007

from investing_algorithm_framework.domain import OrderType, OrderSide, \
    OperationalException, OrderStatus, parse_string_to_decimal, \
    parse_decimal_to_string
from investing_algorithm_framework.services.repository_service \
    import RepositoryService

logger = logging.getLogger("investing_algorithm_framework")


class OrderService(RepositoryService):

    def __init__(
        self,
        order_repository,
        order_fee_repository,
        market_service,
        position_repository,
        portfolio_repository,
        portfolio_configuration_service,
    ):
        super(OrderService, self).__init__(order_repository)
        self.order_repository = order_repository
        self.order_fee_repository = order_fee_repository
        self.market_service = market_service
        self.position_repository = position_repository
        self.portfolio_repository = portfolio_repository
        self.portfolio_configuration_service = portfolio_configuration_service

    def create(self, data, execute=True, validate=True, sync=True):
        portfolio_id = data["portfolio_id"]
        portfolio = self.portfolio_repository.get(portfolio_id)

        if validate:
            self.validate_order(data, portfolio)

        order_fee = None

        if "fee" in data:
            order_fee = data.pop("fee")

        del data["portfolio_id"]
        symbol = data["target_symbol"]

        if validate:
            self.validate_order(data, portfolio)

        position = self._create_position_if_not_exists(symbol, portfolio)
        data["position_id"] = position.id
        data["remaining_amount"] = data["amount"]
        data["status"] = OrderStatus.OPEN.value
        order = self.order_repository.create(data)
        order_id = order.id

        if order_fee:
            order_fee["order_id"] = order_id
            self.order_fee_repository.create(order_fee)

        if execute:
            portfolio.configuration = self.portfolio_configuration_service\
                .get(portfolio.identifier)
            self.execute_order(order_id, portfolio)

        if sync:
            if OrderSide.BUY.equals(order.get_side()):
                self._sync_portfolio_with_created_buy_order(order)
            else:
                self._sync_portfolio_with_created_sell_order(order)

        return order

    def update(self, object_id, data):
        previous_order = self.order_repository.get(object_id)

        if "fee" in data:
            order_fee_data = data.pop("fee")

            if order_fee_data is not None:
                if self.order_fee_repository.exists({"order_id": object_id}):
                    order_fee = self.order_fee_repository\
                        .find({"order_id": object_id})
                    self.order_fee_repository\
                        .update(order_fee.id, order_fee_data)
                else:
                    order_fee_data["order_id"] = object_id
                    self.order_fee_repository.create(order_fee_data)

        new_order = self.order_repository.update(object_id, data)
        filled_difference = new_order.get_filled() - previous_order.get_filled()

        if filled_difference:

            if OrderSide.BUY.equals(new_order.get_side()):
                self._sync_with_buy_order_filled(previous_order, new_order)
            else:
                self._sync_with_sell_order_filled(previous_order, new_order)

        if "status" in data:

            if OrderStatus.CANCELED.equals(new_order.get_status()):

                if OrderSide.BUY.equals(new_order.get_side()):
                    self._sync_with_buy_order_cancelled(new_order)
                else:
                    self._sync_with_sell_order_cancelled(new_order)

            if OrderStatus.EXPIRED.equals(new_order.get_status()):

                if OrderSide.BUY.equals(new_order.get_side()):
                    self._sync_with_buy_order_expired(new_order)
                else:
                    self._sync_with_sell_order_expired(new_order)

            if OrderStatus.REJECTED.equals(new_order.get_status()):

                if OrderSide.BUY.equals(new_order.get_side()):
                    self._sync_with_buy_order_rejected(new_order)
                else:
                    self._sync_with_sell_order_expired(new_order)

        return new_order

    def get_order_fee(self, order_id):
        return self.order_fee_repository.find({"order": order_id})

    def execute_order(self, order_id, portfolio):
        self.market_service.initialize(portfolio.configuration)
        order = self.get(order_id)

        try:
            if OrderType.LIMIT.equals(order.get_order_type()):

                if OrderSide.BUY.equals(order.get_side()):
                    executed_order = self.market_service.create_limit_buy_order(
                        target_symbol=order.get_target_symbol(),
                        trading_symbol=order.get_trading_symbol(),
                        amount=parse_decimal_to_string(order.get_amount()),
                        price=parse_decimal_to_string(order.get_price())
                    )
                else:
                    executed_order = self.market_service.create_limit_sell_order(
                        target_symbol=order.get_target_symbol(),
                        trading_symbol=order.get_trading_symbol(),
                        amount=parse_decimal_to_string(order.get_amount()),
                        price=parse_decimal_to_string(order.get_price())
                    )
            else:
                if OrderSide.BUY.equals(order.get_side()):
                    raise OperationalException("Market buy order not supported")
                else:
                    executed_order = self.market_service.create_market_sell_order(
                        target_symbol=order.get_target_symbol(),
                        trading_symbol=order.get_trading_symbol(),
                        amount=parse_decimal_to_string(order.get_amount()),
                    )

            self.update(order_id, executed_order.to_dict())
        except Exception as e:
            logger.error("Error executing order: {}".format(e))
            self.update(order_id, {"status": OrderStatus.REJECTED.value})
            raise e

    def validate_order(self, order_data, portfolio):

        if OrderSide.BUY.equals(order_data["side"]):
            self.validate_buy_order(order_data, portfolio)
        else:
            self.validate_sell_order(order_data, portfolio)

        if OrderType.LIMIT.equals(order_data["order_type"]):
            self.validate_limit_order(order_data, portfolio)
        else:
            self.validate_market_order(order_data, portfolio)

    def validate_sell_order(self, order_data, portfolio):
        if not self.position_repository.exists(
            {
                "symbol": order_data["target_symbol"],
                "portfolio": portfolio.id
            }
        ):
            raise OperationalException(
                "Can't add sell order to non existing position"
            )

        position = self.position_repository\
            .find(
                {
                    "symbol": order_data["target_symbol"],
                    "portfolio": portfolio.id
                }
            )

        if position.get_amount() < parse_string_to_decimal(order_data["amount"]):
            raise OperationalException(
                "Order amount is larger then amount of open position"
            )

        if not order_data["trading_symbol"] == portfolio.trading_symbol:
            raise OperationalException(
                f"Can't add sell order with target "
                f"symbol {order_data['target_symbol']} to "
                f"portfolio with trading symbol {portfolio.trading_symbol}"
            )

    @staticmethod
    def validate_buy_order(order_data, portfolio):

        if not order_data["trading_symbol"] == portfolio.trading_symbol:
            raise OperationalException(
                f"Can't add buy order with trading "
                f"symbol {order_data['trading_symbol']} to "
                f"portfolio with trading symbol {portfolio.trading_symbol}"
            )

    def validate_limit_order(self, order_data, portfolio):

        if OrderSide.SELL.equals(order_data["side"]):
            amount = parse_string_to_decimal(order_data["amount"])
            position = self.position_repository\
                .find(
                    {
                        "portfolio": portfolio.id,
                        "symbol": order_data["target_symbol"]
                    }
                )
            if amount > position.get_amount():
                raise OperationalException(
                    f"Order amount: {amount} {position.symbol}, is "
                    f"larger then position size: {position.get_amount()} "
                    f"{position.symbol} of the portfolio"
                )
        else:
            total_price = parse_string_to_decimal(order_data["amount"]) \
                          * parse_string_to_decimal(order_data["price"])
            unallocated_position = self.position_repository\
                .find(
                    {
                        "portfolio": portfolio.id,
                        "symbol": portfolio.trading_symbol
                    }
                )
            amount = unallocated_position.get_amount()

            if amount < total_price:
                raise OperationalException(
                    f"Order total: {total_price} {portfolio.trading_symbol}, is "
                    f"larger then unallocated size: {portfolio.unallocated} "
                    f"{portfolio.trading_symbol} of the portfolio"
                )

    def validate_market_order(self, order_data, portfolio):

        if OrderSide.BUY.equals(order_data["side"]):

            if "amount" not in order_data:
                raise OperationalException(
                    f"Market order needs an amount specified in the trading "
                    f"symbol {order_data['trading_symbol']}"
                )

            if order_data['amount'] > portfolio.unallocated:
                raise OperationalException(
                    f"Market order amount "
                    f"{order_data['amount']}"
                    f"{portfolio.trading_symbol.upper()} is larger then "
                    f"unallocated {portfolio.unallocated} "
                    f"{portfolio.trading_symbol.upper()}"
                )
        else:
            position = self.position_repository\
                .find(
                    {
                        "symbol": order_data["target_symbol"],
                        "portfolio": portfolio.id
                    }
                )

            if position is None:
                raise OperationalException(
                    "Can't add market sell order to non existing position"
                )

            if parse_string_to_decimal(order_data['amount']) > position.get_amount():
                raise OperationalException(
                    "Sell order amount larger then position size"
                )

    def check_pending_orders(self):
        pending_orders = self.get_all({"status": OrderStatus.OPEN.value})
        logger.info(f"Checking {len(pending_orders)} open orders")

        for order in pending_orders:
            position = self.position_repository.get(order.position_id)
            portfolio = self.portfolio_repository.get(position.portfolio_id)
            portfolio_configuration = self.portfolio_configuration_service\
                .get(portfolio.identifier)
            self.market_service.initialize(portfolio_configuration)
            external_order = self.market_service.get_order(order)
            self.update(order.id, external_order.to_dict())

    def _create_position_if_not_exists(self, symbol, portfolio):
        if not self.position_repository.exists(
            {"portfolio": portfolio.id, "symbol": symbol}
        ):
            self.position_repository \
                .create({"portfolio_id": portfolio.id, "symbol": symbol})
            position = self.position_repository \
                .find({"portfolio": portfolio.id, "symbol": symbol})
        else:
            position = self.position_repository \
                .find({"portfolio": portfolio.id, "symbol": symbol})

        return position

    def _sync_portfolio_with_created_buy_order(self, order):
        position = self.position_repository.get(order.position_id)
        portfolio = self.portfolio_repository.get(position.portfolio_id)
        size = order.get_amount() * order.get_price()
        trading_symbol_position = self.position_repository.find(
            {
                "portfolio": portfolio.id,
                "symbol": portfolio.trading_symbol
            }
        )
        self.portfolio_repository.update(
            portfolio.id, {"unallocated": portfolio.get_unallocated() - size}
        )
        self.position_repository.update(
            trading_symbol_position.id,
            {
                "amount": trading_symbol_position.get_amount() - size
            }
        )

    def _sync_portfolio_with_created_sell_order(self, order):
        position = self.position_repository.get(order.position_id)
        self.position_repository.update(
            position.id,
            {
                "amount": position.get_amount() - order.get_amount()
            }
        )

    def cancel_order(self, order_id):
        self.check_pending_orders()
        order = self.order_repository.get(order_id)

        if order is not None:

            if OrderStatus.OPEN.equals(order.status):
                portfolio = self.portfolio_repository\
                    .find({"position": order.position_id})
                portfolio_configuration = self.portfolio_configuration_service\
                    .get(portfolio.identifier)
                self.market_service.initialize(portfolio_configuration)
                self.market_service.cancel_order(order_id)

    def _sync_with_buy_order_filled(self, previous_order, current_order):
        filled_difference = current_order.get_filled() - \
                            previous_order.get_filled()
        filled_size = filled_difference * current_order.get_price()

        if filled_difference <= 0:
            return

        # Update position
        position = self.position_repository.get(current_order.position_id)
        self.position_repository.update(
            position.id,
            {
                "amount": position.get_amount() + filled_difference,
                "cost": position.get_cost() + filled_size,
            }
        )

        # Update portfolio
        portfolio = self.portfolio_repository.get(position.portfolio_id)
        self.portfolio_repository.update(
            portfolio.id,
            {
                "total_cost": portfolio.get_total_cost() + filled_size,
                "total_trade_volume": portfolio.get_total_trade_volume()
                + filled_size,
            }
        )

    def _sync_with_sell_order_filled(self, previous_order, current_order):
        filled_difference = current_order.get_filled() - \
                            previous_order.get_filled()
        filled_size = filled_difference * current_order.get_price()

        if filled_difference <= 0:
            return

        # Get position
        position = self.position_repository.get(current_order.position_id)

        # Update the portfolio
        portfolio = self.portfolio_repository.get(position.portfolio_id)
        self.portfolio_repository.update(
            portfolio.id,
            {
                "unallocated": portfolio.get_unallocated() + filled_size,
                "total_trade_volume": portfolio.get_total_trade_volume()
                + filled_size,
            }
        )

        # Update the trading symbol position
        trading_symbol_position = self.position_repository.find(
            {
                "symbol": portfolio.trading_symbol,
                "portfolio": portfolio.id
            }
        )
        self.position_repository.update(
            trading_symbol_position.id,
            {
                "amount": trading_symbol_position.get_amount()
                + filled_size
            }
        )

        self._close_trades(filled_difference, current_order)

    def _sync_with_buy_order_cancelled(self, order):
        remaining = order.get_amount() - order.get_filled()
        size = remaining * order.get_price()

        # Add the remaining amount to the portfolio
        portfolio = self.portfolio_repository.find(
            {
                "position": order.position_id
            }
        )
        self.portfolio_repository.update(
            portfolio.id,
            {
                "unallocated": portfolio.get_unallocated() + size
            }
        )

        # Add the remaining amount to the trading symbol position
        trading_symbol_position = self.position_repository.find(
            {
                "symbol": portfolio.trading_symbol,
                "portfolio": portfolio.id
            }
        )
        self.position_repository.update(
            trading_symbol_position.id,
            {
                "amount": trading_symbol_position.get_amount() + remaining
            }
        )

    def _sync_with_sell_order_cancelled(self, order):
        remaining = order.get_amount() - order.get_filled()

        # Add the remaining back to the position
        position = self.position_repository.get(order.position_id)
        self.position_repository.update(
            position.id,
            {
                "amount": position.get_amount() + remaining
            }
        )

    def _sync_with_buy_order_failed(self, order):
        remaining = order.get_amount() - order.get_filled()
        size = remaining * order.get_price()

        # Add the remaining amount to the portfolio
        portfolio = self.portfolio_repository.find(
            {
                "position": order.position_id
            }
        )
        self.portfolio_repository.update(
            portfolio.id,
            {
                "unallocated": portfolio.get_unallocated() + size
            }
        )

        # Add the remaining amount to the trading symbol position
        trading_symbol_position = self.position_repository.find(
            {
                "symbol": portfolio.trading_symbol,
                "portfolio": portfolio.id
            }
        )
        self.position_repository.update(
            trading_symbol_position.id,
            {
                "amount": trading_symbol_position.get_amount() + remaining
            }
        )

    def _sync_with_sell_order_failed(self, order):
        remaining = order.get_amount() - order.get_filled()

        # Add the remaining back to the position
        position = self.position_repository.get(order.position_id)
        self.position_repository.update(
            position.id,
            {
                "amount": position.get_amount() + remaining
            }
        )

    def _sync_with_buy_order_expired(self, order):
        remaining = order.get_amount() - order.get_filled()
        size = remaining * order.get_price()

        # Add the remaining amount to the portfolio
        portfolio = self.portfolio_repository.find(
            {
                "position": order.position_id
            }
        )
        self.portfolio_repository.update(
            portfolio.id,
            {
                "unallocated": portfolio.get_unallocated() + size
            }
        )

        # Add the remaining amount to the trading symbol position
        trading_symbol_position = self.position_repository.find(
            {
                "symbol": portfolio.trading_symbol,
                "portfolio": portfolio.id
            }
        )
        self.position_repository.update(
            trading_symbol_position.id,
            {
                "amount": trading_symbol_position.get_amount() + remaining
            }
        )

    def _sync_with_sell_order_expired(self, order):
        remaining = order.get_amount() - order.get_filled()

        # Add the remaining back to the position
        position = self.position_repository.get(order.position_id)
        self.position_repository.update(
            position.id,
            {
                "amount": position.get_amount() + remaining
            }
        )

    def _sync_with_buy_order_rejected(self, order):
        remaining = order.get_amount() - order.get_filled()
        size = remaining * order.get_price()

        # Add the remaining amount to the portfolio
        portfolio = self.portfolio_repository.find(
            {
                "position": order.position_id
            }
        )
        self.portfolio_repository.update(
            portfolio.id,
            {
                "unallocated": portfolio.get_unallocated() + size
            }
        )

        # Add the remaining amount to the trading symbol position
        trading_symbol_position = self.position_repository.find(
            {
                "symbol": portfolio.trading_symbol,
                "portfolio": portfolio.id
            }
        )
        self.position_repository.update(
            trading_symbol_position.id,
            {
                "amount": trading_symbol_position.get_amount() + remaining
            }
        )

    def _sync_with_sell_order_rejected(self, order):
        remaining = order.get_amount() - order.get_filled()

        # Add the remaining back to the position
        position = self.position_repository.get(order.position_id)
        self.position_repository.update(
            position.id,
            {
                "amount": position.get_amount() + remaining
            }
        )

    def _close_trades(self, amount_to_close, sell_order):
        matching_buy_orders = self.order_repository.get_all(
            {
                "position": sell_order.position_id,
                "order_side": "buy",
                "trade_closed_at": None
            }
        )
        order_queue = PriorityQueue()

        for order in matching_buy_orders:
            order_queue.put(order)

        total_net_gain = 0
        total_cost = 0

        while amount_to_close > 0 and not order_queue.empty():
            buy_order = order_queue.get()

            if buy_order.get_trade_closed_amount() != None:
                available_to_close = buy_order.get_filled() \
                                     - buy_order.get_trade_closed_amount()
            else:
                available_to_close = buy_order.get_filled()

            if amount_to_close >= available_to_close:
                to_be_closed = available_to_close
                remaining = amount_to_close - to_be_closed
                cost = buy_order.get_price() * to_be_closed
                net_gain = (sell_order.get_price() - buy_order.get_price()) * to_be_closed
                amount_to_close = remaining
                self.order_repository.update(
                    buy_order.id,
                    {
                        "trade_closed_amount": buy_order.get_filled(),
                        "trade_closed_at": datetime.utcnow(),
                        "trade_closed_price": sell_order.get_price(),
                        "net_gain": buy_order.get_net_gain() + net_gain
                    }
                )
            else:
                to_be_closed = amount_to_close
                net_gain = (sell_order.get_price() - buy_order.get_price()) * to_be_closed
                cost = buy_order.get_price() * amount_to_close
                self.order_repository.update(
                    buy_order.id,
                    {
                        "trade_closed_amount": buy_order.get_trade_closed_amount() + to_be_closed,
                        "trade_closed_price": sell_order.get_price(),
                        "net_gain": buy_order.get_net_gain() + net_gain
                    }
                )
                amount_to_close = 0

            total_net_gain += net_gain
            total_cost += cost

        position = self.position_repository.get(sell_order.position_id)

        # Update portfolio
        portfolio = self.portfolio_repository.get(position.portfolio_id)
        self.portfolio_repository.update(
            portfolio.id,
            {
                "total_net_gain": portfolio.get_total_net_gain() + total_net_gain,
                "total_cost": portfolio.get_total_cost() - total_cost
            }
        )
        # Update the position
        position = self.position_repository.get(sell_order.position_id)
        self.position_repository.update(
            position.id,
            {
                "cost": position.get_cost() - total_cost
            }
        )

        # Update the sell order
        self.order_repository.update(
            sell_order.id,
            {
                "trade_closed_amount": sell_order.get_filled(),
                "trade_closed_at": datetime.utcnow(),
                "trade_closed_price": sell_order.get_price(),
                "net_gain": sell_order.get_net_gain() + total_net_gain
            }
        )<|MERGE_RESOLUTION|>--- conflicted
+++ resolved
@@ -1,9 +1,6 @@
 import logging
-<<<<<<< HEAD
-=======
 from queue import PriorityQueue
 from datetime import datetime
->>>>>>> 79c72007
 
 from investing_algorithm_framework.domain import OrderType, OrderSide, \
     OperationalException, OrderStatus, parse_string_to_decimal, \
