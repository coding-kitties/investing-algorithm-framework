import logging
from datetime import datetime

from dateutil.tz import tzutc

from investing_algorithm_framework.domain import OrderType, OrderSide, \
    OperationalException, OrderStatus, MarketService, Order
from investing_algorithm_framework.services.repository_service \
    import RepositoryService

logger = logging.getLogger("investing_algorithm_framework")


class OrderService(RepositoryService):

    def __init__(
        self,
        configuration_service,
        order_repository,
        market_service: MarketService,
        position_repository,
        portfolio_repository,
        portfolio_configuration_service,
        portfolio_snapshot_service,
        market_credential_service,
        trade_service,
    ):
        super(OrderService, self).__init__(order_repository)
        self.configuration_service = configuration_service
        self.order_repository = order_repository
        self.market_service: MarketService = market_service
        self.position_repository = position_repository
        self.portfolio_repository = portfolio_repository
        self.portfolio_configuration_service = portfolio_configuration_service
        self.portfolio_snapshot_service = portfolio_snapshot_service
        self.market_credential_service = market_credential_service
        self.trade_service = trade_service

    def create(self, data, execute=True, validate=True, sync=True) -> Order:
        """
        Function to create an order. The function will create the order and
        execute it if execute is set to True. The function will also validate
        the order if validate is set to True. The function will also sync the
        portfolio with the order if sync is set to True.

        The following only applies if the order is a sell order:

        If stop_losses, or take_profits are in the data, we assume that the
        order has been created by a stop loss or take profit. We will then
        create for the order one or more metadata objects with the
        amount and stop loss id or take profit id. These objects can later
        be used to restore the stop loss or take profit to its original state
        if the order is cancelled or rejected.

        If trades are in the data, we assume that the order has
        been created by a closing a specific trade. We will then create for
        the order one metadata object with the amount and trade id. This
        objects can later be used to restore the trade to its original
        state if the order is cancelled or rejected.

        If there are no trades in the data, we rely on the trade service to
        create the metadata objects for the order.

        The metadata objects are needed because for trades, stop losses and
        take profits we need to know how much of the order has been
        filled at any given time. If the order is cancelled or rejected we
        need to add the pending amount back to the trade, stop loss or take
        profit.

        Args:
            data: dict - the data to create the order with. Data should have
                the following format:
                {
                    "target_symbol": str,
                    "trading_symbol": str,
                    "order_side": str,
                    "order_type": str,
                    "amount": float,
                    "filled" (optional): float, // If set, trades
                        and positions are synced
                    "remaining" (optional): float, // Same as filled
                    "price": float,
                    "portfolio_id": int
                    "stop_losses" (optional): list[dict] - list of stop
                      losses with the following format:
                        {
                            "stop_loss_id": float,
                            "amount": float
                        }
                    "take_profits" (optional): list[dict] - list of
                        take profits with the following format:
                        {
                            "take_profit_id": float,
                            "amount": float
                        }
                    "trades" (optional): list[dict] - list of trades
                        with the following format:
                        {
                            "trade_id": int,
                            "amount": float
                        }
                }

            execute: bool - if True the order will be executed
            validate: bool - if True the order will be validated
            sync: bool - if True the portfolio will be synced with the order

        Returns:
            Order: Order object
        """
        portfolio_id = data["portfolio_id"]
        portfolio = self.portfolio_repository.get(portfolio_id)
        trades = data.get("trades", [])
        stop_losses = data.get("stop_losses", [])
        take_profits = data.get("take_profits", [])
        filled = data.get("filled", 0)
        remaining = data.get("remaining", 0)
        amount = data.get("amount", 0)

        if "filled" in data:
            del data["filled"]

        if "remaining" in data:
            del data["remaining"]

        if "trades" in data:
            del data["trades"]

        if "stop_losses" in data:
            del data["stop_losses"]

        if "take_profits" in data:
            del data["take_profits"]

        if validate:
            self.validate_order(data, portfolio)

        del data["portfolio_id"]
        symbol = data["target_symbol"]

        if validate:
            self.validate_order(data, portfolio)

        # Get the position
        position = self._create_position_if_not_exists(symbol, portfolio)
        data["position_id"] = position.id
        data["remaining"] = data["amount"]
        data["status"] = OrderStatus.CREATED.value
        order = self.order_repository.create(data)
        order_id = order.id
        created_at = order.created_at
        order_side = order.order_side

        if OrderSide.SELL.equals(order_side):
            # Create order metadata if their is a key in the data
            # for trades, stop_losses or take_profits
            self.trade_service.create_order_metadata_with_trade_context(
                sell_order=order,
                trades=trades,
                stop_losses=stop_losses,
                take_profits=take_profits
            )
        else:
            self.trade_service.create_trade_from_buy_order(order)

        if sync:
            order = self.get(order_id)
            if OrderSide.BUY.equals(order_side):
                self._sync_portfolio_with_created_buy_order(order)
            else:
                self._sync_portfolio_with_created_sell_order(order)

        self.create_snapshot(portfolio.id, created_at=created_at)

        if sync:

            if filled or remaining:

                if filled == 0:
                    filled = amount - remaining

                if remaining == 0:
                    remaining = amount - filled

                status = OrderStatus.OPEN.value

                if filled == amount:
                    status = OrderStatus.CLOSED.value

                order = self.update(
                    order_id,
                    {
                        "filled": filled,
                        "remaining": remaining,
                        "status": status
                    }
                )

        if execute:
            portfolio.configuration = self.portfolio_configuration_service\
                .get(portfolio.identifier)
            self.execute_order(order_id, portfolio)

        order = self.get(order_id)
        return order

    def update(self, object_id, data):
        """
        Function to update an order. The function will update the order and
        sync the portfolio, position and trades if the order has been filled.

        If the order has been cancelled, expired or rejected the function will
        sync the portfolio, position, trades, stop losses, and
        take profits with the order.

        Args:
            object_id: int - the id of the order to update
            data: dict - the data to update the order with
              the following format:
                {
                    "filled" (optional): float,
                    "remaining" (optional): float,
                    "status" (optional): str,
                }

        Returns:
            Order: Order object that has been updated
        """
        previous_order = self.order_repository.get(object_id)
        trading_symbol_position = self.position_repository.find(
            {
                "id": previous_order.position_id,
                "symbol": previous_order.trading_symbol
            }
        )
        portfolio = self.portfolio_repository.get(
            trading_symbol_position.portfolio_id
        )
        new_order = self.order_repository.update(object_id, data)
        filled_difference = new_order.get_filled() \
            - previous_order.get_filled()

        if filled_difference:
            if OrderSide.BUY.equals(new_order.get_order_side()):
                self._sync_with_buy_order_filled(previous_order, new_order)
            else:
                self._sync_with_sell_order_filled(previous_order, new_order)

        if "status" in data:

            if OrderStatus.CANCELED.equals(new_order.get_status()):
                if OrderSide.BUY.equals(new_order.get_order_side()):
                    self._sync_with_buy_order_cancelled(new_order)
                else:
                    self._sync_with_sell_order_cancelled(new_order)

            if OrderStatus.EXPIRED.equals(new_order.get_status()):

                if OrderSide.BUY.equals(new_order.get_order_side()):
                    self._sync_with_buy_order_expired(new_order)
                else:
                    self._sync_with_sell_order_expired(new_order)

            if OrderStatus.REJECTED.equals(new_order.get_status()):

                if OrderSide.BUY.equals(new_order.get_order_side()):
                    self._sync_with_buy_order_rejected(new_order)
                else:
                    self._sync_with_sell_order_expired(new_order)

        if "updated_at" in data:
            created_at = data["updated_at"]
        else:
            created_at = datetime.now(tz=tzutc())

        self.create_snapshot(portfolio.id, created_at=created_at)
        return new_order

    def execute_order(self, order_id, portfolio):
        order = self.get(order_id)

        try:
            if OrderType.LIMIT.equals(order.get_order_type()):

                if OrderSide.BUY.equals(order.get_order_side()):
                    external_order = self.market_service\
                        .create_limit_buy_order(
                            target_symbol=order.get_target_symbol(),
                            trading_symbol=order.get_trading_symbol(),
                            amount=order.get_amount(),
                            price=order.get_price(),
                            market=portfolio.get_market()
                        )
                else:
                    external_order = self.market_service\
                        .create_limit_sell_order(
                            target_symbol=order.get_target_symbol(),
                            trading_symbol=order.get_trading_symbol(),
                            amount=order.get_amount(),
                            price=order.get_price(),
                            market=portfolio.get_market()
                        )
            else:
                if OrderSide.BUY.equals(order.get_order_side()):
                    raise OperationalException(
                        "Market buy order not supported"
                    )
                else:
                    external_order = self.market_service\
                        .create_market_sell_order(
                            target_symbol=order.get_target_symbol(),
                            trading_symbol=order.get_trading_symbol(),
                            amount=order.get_amount(),
                            market=portfolio.get_market()
                        )

            data = external_order.to_dict()
            data["status"] = OrderStatus.OPEN.value
            data["updated_at"] = datetime.now(tz=tzutc())
            return self.update(order_id, data)
        except Exception as e:
            logger.error("Error executing order: {}".format(e))
            return self.update(
                order_id,
                {
                    "status": OrderStatus.REJECTED.value,
                    "updated_at": datetime.now(tz=tzutc())
                }
            )

    def validate_order(self, order_data, portfolio):

        if OrderSide.BUY.equals(order_data["order_side"]):
            self.validate_buy_order(order_data, portfolio)
        else:
            self.validate_sell_order(order_data, portfolio)

        if OrderType.LIMIT.equals(order_data["order_type"]):
            self.validate_limit_order(order_data, portfolio)
        else:
            self.validate_market_order(order_data, portfolio)

    def validate_sell_order(self, order_data, portfolio):
        if not self.position_repository.exists(
            {
                "symbol": order_data["target_symbol"],
                "portfolio": portfolio.id
            }
        ):
            raise OperationalException(
                "Can't add sell order to non existing position"
            )

        position = self.position_repository\
            .find(
                {
                    "symbol": order_data["target_symbol"],
                    "portfolio": portfolio.id
                }
            )

        if position.get_amount() < order_data["amount"]:
            raise OperationalException(
                f"Order amount {order_data['amount']} is larger " +
                f"then amount of open position {position.get_amount()}"
            )

        if not order_data["trading_symbol"] == portfolio.trading_symbol:
            raise OperationalException(
                f"Can't add sell order with target "
                f"symbol {order_data['target_symbol']} to "
                f"portfolio with trading symbol {portfolio.trading_symbol}"
            )

    @staticmethod
    def validate_buy_order(order_data, portfolio):

        if not order_data["trading_symbol"] == portfolio.trading_symbol:
            raise OperationalException(
                f"Can't add buy order with trading "
                f"symbol {order_data['trading_symbol']} to "
                f"portfolio with trading symbol {portfolio.trading_symbol}"
            )

    def validate_limit_order(self, order_data, portfolio):

        if OrderSide.SELL.equals(order_data["order_side"]):
            amount = order_data["amount"]
            position = self.position_repository\
                .find(
                    {
                        "portfolio": portfolio.id,
                        "symbol": order_data["target_symbol"]
                    }
                )
            if amount > position.get_amount():
                raise OperationalException(
                    f"Order amount: {amount} {position.symbol}, is "
                    f"larger then position size: {position.get_amount()} "
                    f"{position.symbol} of the portfolio"
                )
        else:
            total_price = order_data["amount"] * order_data["price"]
            unallocated_position = self.position_repository\
                .find(
                    {
                        "portfolio": portfolio.id,
                        "symbol": portfolio.trading_symbol
                    }
                )
            unallocated_amount = unallocated_position.get_amount()
<<<<<<< HEAD

            if unallocated_amount is None:
                raise OperationalException(
                    "Unallocated amount of the portfolio is None" +
                    "can't validate limit order. Please check if " +
                    "the portfolio configuration is correct"
                )

=======

            if unallocated_amount is None:
                raise OperationalException(
                    "Unallocated amount of the portfolio is None" +
                    "can't validate limit order. Please check if " +
                    "the portfolio configuration is correct"
                )

>>>>>>> cf6e6a65
            if unallocated_amount < total_price:
                raise OperationalException(
                    f"Order total: {total_price} "
                    f"{portfolio.trading_symbol}, is "
                    f"larger then unallocated size: {portfolio.unallocated} "
                    f"{portfolio.trading_symbol} of the portfolio"
                )

    def validate_market_order(self, order_data, portfolio):

        if OrderSide.BUY.equals(order_data["order_side"]):

            if "amount" not in order_data:
                raise OperationalException(
                    f"Market order needs an amount specified in the trading "
                    f"symbol {order_data['trading_symbol']}"
                )

            if order_data['amount'] > portfolio.unallocated:
                raise OperationalException(
                    f"Market order amount "
                    f"{order_data['amount']}"
                    f"{portfolio.trading_symbol.upper()} is larger then "
                    f"unallocated {portfolio.unallocated} "
                    f"{portfolio.trading_symbol.upper()}"
                )
        else:
            position = self.position_repository\
                .find(
                    {
                        "symbol": order_data["target_symbol"],
                        "portfolio": portfolio.id
                    }
                )

            if position is None:
                raise OperationalException(
                    "Can't add market sell order to non existing position"
                )

            if order_data['amount'] > position.get_amount():
                raise OperationalException(
                    "Sell order amount larger then position size"
                )

    def check_pending_orders(self, portfolio=None):
        """
        Function to check if
        """

        if portfolio is not None:
            pending_orders = self.get_all(
                {
                    "status": OrderStatus.OPEN.value,
                    "portfolio_id": portfolio.id
                }
            )
        else:
            pending_orders = self.get_all({"status": OrderStatus.OPEN.value})

        for order in pending_orders:
            position = self.position_repository.get(order.position_id)
            portfolio = self.portfolio_repository.get(position.portfolio_id)
            external_order = self.market_service\
                .get_order(order, market=portfolio.get_market())
            self.update(order.id, external_order.to_dict())

    def _create_position_if_not_exists(self, symbol, portfolio):
        if not self.position_repository.exists(
            {"portfolio": portfolio.id, "symbol": symbol}
        ):
            self.position_repository \
                .create({"portfolio_id": portfolio.id, "symbol": symbol})
            position = self.position_repository \
                .find({"portfolio": portfolio.id, "symbol": symbol})
        else:
            position = self.position_repository \
                .find({"portfolio": portfolio.id, "symbol": symbol})

        return position

    def _sync_portfolio_with_created_buy_order(self, order):
        position = self.position_repository.get(order.position_id)
        portfolio = self.portfolio_repository.get(position.portfolio_id)
        size = order.get_amount() * order.get_price()
        trading_symbol_position = self.position_repository.find(
            {
                "portfolio": portfolio.id,
                "symbol": portfolio.trading_symbol
            }
        )
        portfolio = self.portfolio_repository.update(
            portfolio.id, {"unallocated": portfolio.get_unallocated() - size}
        )
        position = self.position_repository.update(
            trading_symbol_position.id,
            {
                "amount": trading_symbol_position.get_amount() - size
            }
        )

    def _sync_portfolio_with_created_sell_order(self, order):
        """
        Function to sync the portfolio with a created sell order. The
        function will subtract the amount of the order from the position and
        the trade amount.

        The portfolio will not be updated because the sell order has not been
        filled.

        Args:
            order: Order object representing the sell order
            stop_loss_ids: List of stop loss order ids
            take_profit_ids: List of take profit order ids

        Returns:
            None
        """
        position = self.position_repository.get(order.position_id)
        self.position_repository.update(
            position.id,
            {
                "amount": position.get_amount() - order.get_amount()
            }
        )

    def cancel_order(self, order):
        self.check_pending_orders()
        order = self.order_repository.get(order.id)

        if order is not None:

            if OrderStatus.OPEN.equals(order.status):
                portfolio = self.portfolio_repository\
                    .find({"position": order.position_id})
                self.market_service.cancel_order(
                    order, market=portfolio.get_market()
                )

    def _sync_with_buy_order_filled(self, previous_order, current_order):
        filled_difference = current_order.get_filled() - \
                            previous_order.get_filled()
        filled_size = filled_difference * current_order.get_price()

        if filled_difference <= 0:
            return

        # Update position
        position = self.position_repository.get(current_order.position_id)

        self.position_repository.update(
            position.id,
            {
                "amount": position.get_amount() + filled_difference,
                "cost": position.get_cost() + filled_size,
            }
        )

        # Update portfolio
        portfolio = self.portfolio_repository.get(position.portfolio_id)
        self.portfolio_repository.update(
            portfolio.id,
            {
                "total_cost": portfolio.get_total_cost() + filled_size,
                "total_trade_volume": portfolio.get_total_trade_volume()
                + filled_size,
            }
        )

        self.trade_service.update_trade_with_buy_order(
            filled_difference, current_order
        )

    def _sync_with_sell_order_filled(self, previous_order, current_order):
        filled_difference = current_order.get_filled() - \
                            previous_order.get_filled()
        filled_size = filled_difference * current_order.get_price()

        if filled_difference <= 0:
            return

        # Get position
        position = self.position_repository.get(current_order.position_id)

        # Update the portfolio
        portfolio = self.portfolio_repository.get(position.portfolio_id)
        self.portfolio_repository.update(
            portfolio.id,
            {
                "unallocated": portfolio.get_unallocated() + filled_size,
                "total_trade_volume": portfolio.get_total_trade_volume()
                + filled_size,
            }
        )

        # Update the trading symbol position
        trading_symbol_position = self.position_repository.find(
            {
                "symbol": portfolio.trading_symbol,
                "portfolio": portfolio.id
            }
        )
        self.position_repository.update(
            trading_symbol_position.id,
            {
                "amount":
                    trading_symbol_position.get_amount() + filled_size
            }
        )

        self.trade_service.update_trade_with_filled_sell_order(
            filled_difference, current_order
        )

    def _sync_with_buy_order_cancelled(self, order):
        remaining = order.get_amount() - order.get_filled()
        size = remaining * order.get_price()

        # Add the remaining amount to the portfolio
        portfolio = self.portfolio_repository.find(
            {
                "position": order.position_id
            }
        )
        self.portfolio_repository.update(
            portfolio.id,
            {
                "unallocated": portfolio.get_unallocated() + size
            }
        )

        # Add the remaining amount to the trading symbol position
        trading_symbol_position = self.position_repository.find(
            {
                "symbol": portfolio.trading_symbol,
                "portfolio": portfolio.id
            }
        )
        self.position_repository.update(
            trading_symbol_position.id,
            {
                "amount": trading_symbol_position.get_amount() + remaining
            }
        )

    def _sync_with_sell_order_cancelled(self, order):
        remaining = order.get_amount() - order.get_filled()

        # Add the remaining back to the position
        position = self.position_repository.get(order.position_id)
        self.position_repository.update(
            position.id,
            {
                "amount": position.get_amount() + remaining
            }
        )
        self.trade_service.update_trade_with_removed_sell_order(order)

    def _sync_with_buy_order_failed(self, order):
        remaining = order.get_amount() - order.get_filled()
        size = remaining * order.get_price()

        # Add the remaining amount to the portfolio
        portfolio = self.portfolio_repository.find(
            {
                "position": order.position_id
            }
        )
        self.portfolio_repository.update(
            portfolio.id,
            {
                "unallocated": portfolio.get_unallocated() + size
            }
        )

        # Add the remaining amount to the trading symbol position
        trading_symbol_position = self.position_repository.find(
            {
                "symbol": portfolio.trading_symbol,
                "portfolio": portfolio.id
            }
        )
        self.position_repository.update(
            trading_symbol_position.id,
            {
                "amount": trading_symbol_position.get_amount() + remaining
            }
        )

    def _sync_with_sell_order_failed(self, order):
        remaining = order.get_amount() - order.get_filled()

        # Add the remaining back to the position
        position = self.position_repository.get(order.position_id)
        self.position_repository.update(
            position.id,
            {
                "amount": position.get_amount() + remaining
            }
        )

        self.trade_service.update_trade_with_removed_sell_order(order)

    def _sync_with_buy_order_expired(self, order):
        remaining = order.get_amount() - order.get_filled()
        size = remaining * order.get_price()

        # Add the remaining amount to the portfolio
        portfolio = self.portfolio_repository.find(
            {
                "position": order.position_id
            }
        )
        self.portfolio_repository.update(
            portfolio.id,
            {
                "unallocated": portfolio.get_unallocated() + size
            }
        )

        # Add the remaining amount to the trading symbol position
        trading_symbol_position = self.position_repository.find(
            {
                "symbol": portfolio.trading_symbol,
                "portfolio": portfolio.id
            }
        )
        self.position_repository.update(
            trading_symbol_position.id,
            {
                "amount": trading_symbol_position.get_amount() + remaining
            }
        )

    def _sync_with_sell_order_expired(self, order):
        remaining = order.get_amount() - order.get_filled()

        # Add the remaining back to the position
        position = self.position_repository.get(order.position_id)
        self.position_repository.update(
            position.id,
            {
                "amount": position.get_amount() + remaining
            }
        )

        self.trade_service.update_trade_with_removed_sell_order(order)

    def _sync_with_buy_order_rejected(self, order):
        remaining = order.get_amount() - order.get_filled()
        size = remaining * order.get_price()

        # Add the remaining amount to the portfolio
        portfolio = self.portfolio_repository.find(
            {
                "position": order.position_id
            }
        )
        self.portfolio_repository.update(
            portfolio.id,
            {
                "unallocated": portfolio.get_unallocated() + size
            }
        )

        # Add the remaining amount to the trading symbol position
        trading_symbol_position = self.position_repository.find(
            {
                "symbol": portfolio.trading_symbol,
                "portfolio": portfolio.id
            }
        )
        self.position_repository.update(
            trading_symbol_position.id,
            {
                "amount": trading_symbol_position.get_amount() + remaining
            }
        )

    def _sync_with_sell_order_rejected(self, order):
        remaining = order.get_amount() - order.get_filled()

        # Add the remaining back to the position
        position = self.position_repository.get(order.position_id)
        self.position_repository.update(
            position.id,
            {
                "amount": position.get_amount() + remaining
            }
        )

        self.trade_service.update_trade_with_removed_sell_order(order)

    def create_snapshot(self, portfolio_id, created_at=None):

        if created_at is None:
            created_at = datetime.now(tz=tzutc())

        portfolio = self.portfolio_repository.get(portfolio_id)
        pending_orders = self.get_all(
            {
                "order_side": OrderSide.BUY.value,
                "status": OrderStatus.OPEN.value,
                "portfolio_id": portfolio.id
            }
        )
        created_orders = self.get_all(
            {
                "order_side": OrderSide.BUY.value,
                "status": OrderStatus.CREATED.value,
                "portfolio_id": portfolio.id
            }
        )
        return self.portfolio_snapshot_service.create_snapshot(
            portfolio,
            pending_orders=pending_orders,
            created_orders=created_orders,
            created_at=created_at
        )<|MERGE_RESOLUTION|>--- conflicted
+++ resolved
@@ -409,7 +409,6 @@
                     }
                 )
             unallocated_amount = unallocated_position.get_amount()
-<<<<<<< HEAD
 
             if unallocated_amount is None:
                 raise OperationalException(
@@ -418,16 +417,6 @@
                     "the portfolio configuration is correct"
                 )
 
-=======
-
-            if unallocated_amount is None:
-                raise OperationalException(
-                    "Unallocated amount of the portfolio is None" +
-                    "can't validate limit order. Please check if " +
-                    "the portfolio configuration is correct"
-                )
-
->>>>>>> cf6e6a65
             if unallocated_amount < total_price:
                 raise OperationalException(
                     f"Order total: {total_price} "
