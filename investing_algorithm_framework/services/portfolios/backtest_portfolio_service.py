from investing_algorithm_framework.domain import PortfolioConfiguration, \
    OperationalException
from .portfolio_service import PortfolioService


class BacktestPortfolioService(PortfolioService):
    """
    BacktestPortfolioService is a subclass of PortfolioService.
    It is used to create a portfolio for backtesting. This class does
    not check if the initial balance is present on the exchange or broker.
    """
    def create_portfolio_from_configuration(
        self, portfolio_configuration: PortfolioConfiguration,
        initial_amount=None
    ):
        """
        Wil create a portfolio from a portfolio configuration for backtesting.

        Args:
            portfolio_configuration (PortfolioConfiguration):
                Portfolio configuration to create the portfolio from
            initial_amount (Decimal): Initial balance for the portfolio

        Returns:
            Portfolio: The created portfolio
        """
        amount = portfolio_configuration.initial_balance

        if initial_amount is not None:
            amount = initial_amount

        if amount is None:
            raise OperationalException(
                "Initial amount is required as a parameter or the " +
                "'initial_balance' attribute needs to be set on the "
                "portfolio configuration before running the backtest."
            )

        data = {
            "identifier": portfolio_configuration.identifier,
            "market": portfolio_configuration.market,
            "trading_symbol": portfolio_configuration.trading_symbol,
<<<<<<< HEAD
            "unallocated": portfolio_configuration.initial_balance,
            "initialized": False
=======
            "unallocated": amount,
            "initialized": True
>>>>>>> cf6e6a65
        }
        return self.create(data)<|MERGE_RESOLUTION|>--- conflicted
+++ resolved
@@ -40,12 +40,7 @@
             "identifier": portfolio_configuration.identifier,
             "market": portfolio_configuration.market,
             "trading_symbol": portfolio_configuration.trading_symbol,
-<<<<<<< HEAD
-            "unallocated": portfolio_configuration.initial_balance,
-            "initialized": False
-=======
             "unallocated": amount,
             "initialized": True
->>>>>>> cf6e6a65
         }
         return self.create(data)