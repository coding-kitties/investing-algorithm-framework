--- conflicted
+++ resolved
@@ -132,10 +132,7 @@
         Args:
             portfolio_configuration (PortfolioConfiguration)
                 Portfolio configuration to create the portfolio from
-<<<<<<< HEAD
-=======
             initial_amount (Decimal): Initial balance for the portfolio
->>>>>>> cf6e6a65
 
         Returns:
             Portfolio: Portfolio created from the configuration
@@ -170,13 +167,10 @@
                 portfolio_configuration
             )
             data = portfolio.to_dict()
-<<<<<<< HEAD
-=======
 
             if initial_amount is not None:
                 data["unallocated"] = initial_amount
 
->>>>>>> cf6e6a65
             self.create(data)
 
         return portfolio