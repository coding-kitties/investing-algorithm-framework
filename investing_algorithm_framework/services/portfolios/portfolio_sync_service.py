--- conflicted
+++ resolved
@@ -2,11 +2,7 @@
 
 from investing_algorithm_framework.domain import OperationalException, \
     AbstractPortfolioSyncService, RESERVED_BALANCES, SYMBOLS, \
-<<<<<<< HEAD
-    OrderSide, OrderStatus
-=======
     ENVIRONMENT, Environment
->>>>>>> cf6e6a65
 from investing_algorithm_framework.services.trade_service import TradeService
 
 logger = logging.getLogger(__name__)
@@ -21,11 +17,7 @@
         self,
         trade_service: TradeService,
         configuration_service,
-<<<<<<< HEAD
-        order_repository,
-=======
         order_service,
->>>>>>> cf6e6a65
         position_repository,
         portfolio_repository,
         portfolio_configuration_service,
@@ -221,57 +213,19 @@
         This method will go over all local open orders and check if they are
         changed on the exchange. If they are, the local order will be
         updated to match the status on the exchange.
-<<<<<<< HEAD
 
         Args:
             portfolio: Portfolio object
 
-=======
-
-        Args:
-            portfolio: Portfolio object
-
->>>>>>> cf6e6a65
         Returns:
             None
         """
 
-<<<<<<< HEAD
-        open_orders = self.order_repository.get_all(
-            {
-                "portfolio": portfolio.identifier,
-                "status": OrderStatus.OPEN.value
-            }
-        )
-
-        for order in open_orders:
-            external_orders = self.market_service.get_orders(
-                symbol=order.get_symbol(),
-                since=order.created_at,
-                market=portfolio.market
-            )
-
-            for external_order in external_orders:
-
-                if order.external_id == external_order.external_id:
-                    self.order_repository.update(
-                        order.id, external_order.to_dict()
-                    )
-
-    def sync_trades(self, portfolio):
-        orders = self.order_repository.get_all(
-            {
-                "portfolio": portfolio.identifier,
-                "order_by_created_at_asc": True
-            }
-        )
-=======
         config = self.configuration_service.get_config()
 
         if ENVIRONMENT in config \
                 and Environment.BACKTEST.equals(config[ENVIRONMENT]):
             return
->>>>>>> cf6e6a65
 
         self.order_service.check_pending_orders(portfolio=portfolio)
 
