--- conflicted
+++ resolved
@@ -112,14 +112,7 @@
 
             return wrapper
 
-<<<<<<< HEAD
-    def get_strategy(self, identifier):
-        pass
-
-    def initialize(self, config=None):
-=======
     def initialize_portfolio_managers(self):
->>>>>>> dc21a20d
 
         for portfolio_manager_key in self._portfolio_managers:
             portfolio_manager = self._portfolio_managers[portfolio_manager_key]
