from datetime import datetime
from random import randint

<<<<<<< HEAD
from sqlalchemy import UniqueConstraint, or_, event
=======
from sqlalchemy import UniqueConstraint, event
>>>>>>> 3fc0ba33
from sqlalchemy.ext.hybrid import hybrid_property
from sqlalchemy.orm import validates

from investing_algorithm_framework.core.models import db, OrderSide, Order, \
    OrderStatus, OrderType
from investing_algorithm_framework.core.exceptions import OperationalException
from investing_algorithm_framework.core.models.model_extension \
    import ModelExtension
from investing_algorithm_framework.core.order_validators import \
    OrderValidatorFactory


class Portfolio(db.Model, ModelExtension):
    """
    Class Portfolio: a database model for an
    AlgorithmPortfolio instance.

    Attributes:
    A AlgorithmPortfolio instance consists out of the following attributes:

    - id: unique identification
    - algorithm_id: reference to the Algorithm instance (Algorithm Service)
    - free_fraction: fraction of the AlgorithmPortfolio that can be
    freely invested
    - invested_fraction: fraction of the AlgorithmPortfolio that is
    already invested
    - net_profit_percentage: lifetime return of the AlgorithmPortfolio
    - created_at: The datetime the portfolio was created
    - updated_at: The datetime the portfolio was updated

    Relationships:
    - algorithm_orders: all the AlgorithmOrders which belong to the
    AlgorithmPortfolio
    - algorithm_positions: all the AlgorithmPositions which belong to the
    AlgorithmPortfolio

    During creation of a AlgorithmPortfolio, you need to provide an
    Algorithm Id.
    """

    __tablename__ = "portfolios"

    id = db.Column(db.Integer, primary_key=True)
    market = db.Column(db.String, nullable=False)
    identifier = db.Column(db.String, nullable=False)
    trading_symbol = db.Column(db.String, nullable=False)
    unallocated = db.Column(db.Float, nullable=False, default=0)
    realized = db.Column(db.Float, nullable=False, default=0)

    total_revenue = db.Column(db.Float, nullable=False, default=0)
    total_cost = db.Column(db.Float, nullable=False, default=0)

    created_at = db.Column(db.DateTime, default=datetime.utcnow())
    updated_at = db.Column(
        db.DateTime,
        default=datetime.utcnow(),
        onupdate=datetime.utcnow()
    )

    # Relationships
    positions = db.relationship(
        "Position",
        back_populates="portfolio",
        lazy="dynamic",
        cascade="all,delete",
    )

    # Constraints
    __table_args__ = (
        UniqueConstraint(
            'trading_symbol',
            'identifier',
            name='_trading_currency_identifier_uc'
        ),
    )

    @validates('trading_symbol')
    def _write_once(self, key, value):
        existing = getattr(self, key)

        if existing is not None:
            raise ValueError("{} is write-once".format(key))
        return value

    def __init__(
            self, trading_symbol, unallocated, identifier, market, **kwargs
    ):
        self.id = randint(1, 10)
        self.identifier = identifier
        self.trading_symbol = trading_symbol
        self.unallocated = unallocated
        self.realized = 0
        self.total_revenue = 0
        self.total_cost = 0
        self.market = market
        self.created_at = datetime.utcnow()
        super(Portfolio, self).__init__(**kwargs)

    @hybrid_property
    def allocated(self):
        from investing_algorithm_framework.core.models import Position

        position_ids = self.positions.with_entities(Position.id)

        orders = Order.query \
            .filter_by(order_side=OrderSide.BUY.value) \
            .filter_by(status=OrderStatus.SUCCESS.value)\
            .filter(Order.position_id.in_(position_ids)) \
            .all()

        allocated = 0

        for order in orders:
            allocated += order.current_value

        return allocated

    @hybrid_property
    def allocated_percentage(self):

        # Prevent zero division
        if self.allocated == 0 and self.unallocated == 0:
            return 0

        return (self.allocated / (self.allocated + self.unallocated)) * 100

    @hybrid_property
    def unallocated_percentage(self):
<<<<<<< HEAD
        return (self.unallocated / self.unallocated + self.allocated) * 100

=======

        # Prevent zero division
        if self.allocated == 0 and self.unallocated == 0:
            return 0

        return (self.unallocated / self.unallocated + self.allocated) * 100

>>>>>>> 3fc0ba33
    def add_order(self, order):
        self._validate_order(order)
        self._add_order_to_position(order)

        order.update(db, {"status": OrderStatus.TO_BE_SENT.value}, commit=True)

        if OrderSide.BUY.equals(order.order_side):
<<<<<<< HEAD
            # Create the snapshot at the time the order was created
            self.snapshot(creation_datetime=order.created_at)

=======
            self.unallocated -= order.amount_trading_symbol

            # Create the snapshot at the time the order was created
            self.snapshot(creation_datetime=order.created_at)

        db.session.commit()

>>>>>>> 3fc0ba33
    def _validate_order(self, order):
        order_validator = OrderValidatorFactory.of(self.market)
        order_validator.validate(order, self)

    def _add_order_to_position(self, order):
        from investing_algorithm_framework.core.models import Position

        position = Position.query \
            .filter_by(symbol=order.target_symbol) \
            .filter_by(portfolio=self) \
            .first()

        if OrderSide.BUY.equals(order.order_side):

            if position is None:
                position = Position(symbol=order.target_symbol)
                position.save(db)
                self.positions.append(position)
                db.session.commit()
        else:

            if position is None:
                raise OperationalException(
                    "Sell order can 't be added to non existing position"
                )

        position.orders.append(order)
        db.session.commit()

    def create_order(
        self,
        context,
        order_type,
        symbol,
        price=None,
        amount_trading_symbol=None,
        amount_target_symbol=None,
        order_side=OrderSide.BUY.value,
        validate_pair=True,
    ):

        market_service = context.get_market_service(self.market)

        if validate_pair:

            # Check if pair exists
            if not market_service.pair_exists(
                symbol, self.trading_symbol
            ):
                raise OperationalException(
                    f"Can't receive price data for "
                    f"pair {symbol} {self.trading_symbol}"
                )

        from investing_algorithm_framework.core.models import Order

        if OrderType.MARKET.equals(order_type):

            if OrderSide.SELL.equals(order_side):
                order = Order(
                    target_symbol=symbol,
                    trading_symbol=self.trading_symbol,
<<<<<<< HEAD
                    amount_trading_symbol=amount_trading_symbol,
                    order_type=order_type,
                    order_side=OrderSide.BUY.value
                )
            else:
                order = Order(
                    target_symbol=symbol,
                    trading_symbol=self.trading_symbol,
                    amount_target_symbol=amount_target_symbol,
                    order_type=order_type,
                    order_side=OrderSide.SELL.value
                )
        else:
            if OrderSide.BUY.equals(order_side):
                order = Order(
                    target_symbol=symbol,
                    trading_symbol=self.trading_symbol,
                    amount_target_symbol=amount_target_symbol,
                    price=price,
                    order_type=order_type,
                    order_side=OrderSide.BUY.value
                )
            else:
                order = Order(
                    target_symbol=symbol,
                    trading_symbol=self.trading_symbol,
                    amount_target_symbol=amount_target_symbol,
                    price=price,
                    order_type=order_type,
                    order_side=OrderSide.SELL.value
                )
=======
                    amount_target_symbol=amount_target_symbol,
                    order_type=OrderType.MARKET.value,
                    order_side=OrderSide.SELL.value,
                    price=price
                )
            else:
                raise OperationalException("Buy market order is not supported")
        else:
            order = Order(
                target_symbol=symbol,
                trading_symbol=self.trading_symbol,
                amount_target_symbol=amount_target_symbol,
                amount_trading_symbol=amount_trading_symbol,
                order_type=order_type,
                order_side=order_side,
                price=price
            )
>>>>>>> 3fc0ba33

        return order

    def withdraw(self, amount, creation_datetime=datetime.utcnow()):

        if amount > self.unallocated:
            raise OperationalException(
                "Withdrawal is larger then unallocated size"
            )

        self.unallocated -= amount
        db.session.commit()
        self.snapshot(creation_datetime=creation_datetime, withdrawel=amount)

    def deposit(self, amount, creation_datetime=datetime.utcnow()):
        self.unallocated += amount
        db.session.commit()
        self.snapshot(creation_datetime=creation_datetime, deposit=amount)

    def update(self, db, data, commit: bool = False, **kwargs):
        self.updated_at = datetime.utcnow()
        unallocated = data.pop("unallocated", None)

        if unallocated is not None:
            self.unallocated += unallocated
            self.snapshot()

        super(Portfolio, self).update(db, data, **kwargs)

<<<<<<< HEAD
    def snapshot(self, commit=True, creation_datetime=None):
=======
    def snapshot(
        self, withdrawel=0, deposit=0, commit=True, creation_datetime=None
    ):
>>>>>>> 3fc0ba33
        from investing_algorithm_framework.core.models.snapshots \
            import PortfolioSnapshot

        PortfolioSnapshot\
<<<<<<< HEAD
            .from_portfolio(self, creation_datetime=creation_datetime)\
            .save(db, commit=commit)
=======
            .from_portfolio(
                self, creation_datetime, withdrawel=withdrawel, deposit=deposit
            ).save(db, commit=commit)
>>>>>>> 3fc0ba33

    def __repr__(self):
        return self.repr(
            id=self.id,
            trading_symbol=self.trading_symbol,
            unallocated=f"{self.unallocated} {self.trading_symbol}",
            realized=f"{self.realized}",
            total_revenue=f"{self.total_revenue}",
            identifier=self.identifier,
            created_at=self.created_at,
            updated_at=self.updated_at
        )


# first snapshot on creation of a portfolio
@event.listens_for(Portfolio, 'before_insert')
def snapshot_after_insert(mapper, connection, portfolio):
    portfolio.snapshot(commit=False)<|MERGE_RESOLUTION|>--- conflicted
+++ resolved
@@ -1,11 +1,7 @@
 from datetime import datetime
 from random import randint
 
-<<<<<<< HEAD
-from sqlalchemy import UniqueConstraint, or_, event
-=======
 from sqlalchemy import UniqueConstraint, event
->>>>>>> 3fc0ba33
 from sqlalchemy.ext.hybrid import hybrid_property
 from sqlalchemy.orm import validates
 
@@ -134,10 +130,6 @@
 
     @hybrid_property
     def unallocated_percentage(self):
-<<<<<<< HEAD
-        return (self.unallocated / self.unallocated + self.allocated) * 100
-
-=======
 
         # Prevent zero division
         if self.allocated == 0 and self.unallocated == 0:
@@ -145,7 +137,6 @@
 
         return (self.unallocated / self.unallocated + self.allocated) * 100
 
->>>>>>> 3fc0ba33
     def add_order(self, order):
         self._validate_order(order)
         self._add_order_to_position(order)
@@ -153,19 +144,13 @@
         order.update(db, {"status": OrderStatus.TO_BE_SENT.value}, commit=True)
 
         if OrderSide.BUY.equals(order.order_side):
-<<<<<<< HEAD
+            self.unallocated -= order.amount_trading_symbol
+
             # Create the snapshot at the time the order was created
             self.snapshot(creation_datetime=order.created_at)
 
-=======
-            self.unallocated -= order.amount_trading_symbol
-
-            # Create the snapshot at the time the order was created
-            self.snapshot(creation_datetime=order.created_at)
-
-        db.session.commit()
-
->>>>>>> 3fc0ba33
+        db.session.commit()
+
     def _validate_order(self, order):
         order_validator = OrderValidatorFactory.of(self.market)
         order_validator.validate(order, self)
@@ -228,39 +213,6 @@
                 order = Order(
                     target_symbol=symbol,
                     trading_symbol=self.trading_symbol,
-<<<<<<< HEAD
-                    amount_trading_symbol=amount_trading_symbol,
-                    order_type=order_type,
-                    order_side=OrderSide.BUY.value
-                )
-            else:
-                order = Order(
-                    target_symbol=symbol,
-                    trading_symbol=self.trading_symbol,
-                    amount_target_symbol=amount_target_symbol,
-                    order_type=order_type,
-                    order_side=OrderSide.SELL.value
-                )
-        else:
-            if OrderSide.BUY.equals(order_side):
-                order = Order(
-                    target_symbol=symbol,
-                    trading_symbol=self.trading_symbol,
-                    amount_target_symbol=amount_target_symbol,
-                    price=price,
-                    order_type=order_type,
-                    order_side=OrderSide.BUY.value
-                )
-            else:
-                order = Order(
-                    target_symbol=symbol,
-                    trading_symbol=self.trading_symbol,
-                    amount_target_symbol=amount_target_symbol,
-                    price=price,
-                    order_type=order_type,
-                    order_side=OrderSide.SELL.value
-                )
-=======
                     amount_target_symbol=amount_target_symbol,
                     order_type=OrderType.MARKET.value,
                     order_side=OrderSide.SELL.value,
@@ -278,7 +230,6 @@
                 order_side=order_side,
                 price=price
             )
->>>>>>> 3fc0ba33
 
         return order
 
@@ -308,25 +259,16 @@
 
         super(Portfolio, self).update(db, data, **kwargs)
 
-<<<<<<< HEAD
-    def snapshot(self, commit=True, creation_datetime=None):
-=======
     def snapshot(
         self, withdrawel=0, deposit=0, commit=True, creation_datetime=None
     ):
->>>>>>> 3fc0ba33
         from investing_algorithm_framework.core.models.snapshots \
             import PortfolioSnapshot
 
         PortfolioSnapshot\
-<<<<<<< HEAD
-            .from_portfolio(self, creation_datetime=creation_datetime)\
-            .save(db, commit=commit)
-=======
             .from_portfolio(
                 self, creation_datetime, withdrawel=withdrawel, deposit=deposit
             ).save(db, commit=commit)
->>>>>>> 3fc0ba33
 
     def __repr__(self):
         return self.repr(
