from dateutil.parser import parse

from investing_algorithm_framework.domain.models.base_model import BaseModel
from investing_algorithm_framework.domain.models.order import OrderSide, Order
from investing_algorithm_framework.domain.models.trade.trade_status import \
    TradeStatus
from investing_algorithm_framework.domain.models.trade.trade_stop_loss import \
    TradeStopLoss
from investing_algorithm_framework.domain.models.trade\
    .trade_take_profit import TradeTakeProfit


class Trade(BaseModel):
    """
    Trade model

    A trade is a combination of a buy and sell order that has been opened or
    closed.

    A trade is considered opened when a buy order is executed and there is
    no corresponding sell order. A trade is considered closed when a sell
    order is executed and the amount of the sell order is equal or larger
    to the amount of the buy order.

    A single sell order can close multiple buy orders. Also, a single
    buy order can be closed by multiple sell orders.

    Attributes:
        id (int): the id of the trade
        orders (List[Order]): the orders of the trade
        target_symbol (str): the target symbol of the trade
        trading_symbol (str): the trading symbol of the trade
        closed_at (datetime): the datetime when the trade was closed
        opened_at (datetime): the datetime when the trade was opened
        open_price (float): the open price of the trade
        amount (float): the amount of the trade
        remaining (float): the remaining amount of the trade
        net_gain (float): the net gain of the trade
        last_reported_price (float): the last reported price of the trade
        created_at (datetime): the datetime when the trade was created
        updated_at (datetime): the datetime when the trade was last updated
        status (str): the status of the trade
        stop_losses (List[TradeStopLoss]): the stop losses of the trade
        take_profits (List[TradeTakeProfit]): the take profits of the trade
    """

    def __init__(
        self,
        id,
        orders,
        target_symbol,
        trading_symbol,
        closed_at,
        opened_at,
        open_price,
        amount,
        cost,
        remaining,
        status,
        net_gain=0,
        last_reported_price=None,
        last_reported_price_datetime=None,
        high_water_mark=None,
        high_water_mark_datetime=None,
        updated_at=None,
        stop_losses=None,
        take_profits=None,
    ):
        self.id = id
        self.orders = orders
        self.target_symbol = target_symbol
        self.trading_symbol = trading_symbol
        self.closed_at = closed_at
        self.opened_at = opened_at
        self.open_price = open_price
        self.amount = amount
        self.cost = cost
        self.remaining = remaining
        self.net_gain = net_gain
        self.last_reported_price = last_reported_price
        self.last_reported_price_datetime = last_reported_price_datetime
        self.high_water_mark = high_water_mark
        self.high_water_mark_datetime = high_water_mark_datetime
        self.status = status
        self.updated_at = updated_at
        self.stop_losses = stop_losses
        self.take_profits = take_profits

    def update(self, data):

        if "status" in data:
            self.status = TradeStatus.from_value(data["status"])

            if TradeStatus.CLOSED.equals(self.status):

                # Set all stop losses to inactive
                if self.stop_losses is not None:
                    for stop_loss in self.stop_losses:
                        stop_loss.active = False

                # set all take profits to inactive
                if self.take_profits is not None:
                    for take_profit in self.take_profits:
                        take_profit.active = False

        if "last_reported_price" in data:
            self.last_reported_price = data["last_reported_price"]

            if self.high_water_mark is None:
                self.high_water_mark = data["last_reported_price"]
                self.high_water_mark_datetime = \
                    data["last_reported_price_datetime"]
            else:

                if data["last_reported_price"] > self.high_water_mark:
                    self.high_water_mark = data["last_reported_price"]
                    self.high_water_mark_datetime = \
                        data["last_reported_price_datetime"]

        return super().update(data)

    @property
    def closed_prices(self):
        return [
            order.price for order in self.orders
            if order.order_side == OrderSide.SELL.value
        ]

    @property
    def buy_order(self):

        if self.orders is None:
            return

        return [
            order for order in self.orders
            if order.order_side == OrderSide.BUY.value
        ][0]

    @property
    def symbol(self):
        return f"{self.target_symbol.upper()}/{self.trading_symbol.upper()}"

    @property
    def duration(self):
        if TradeStatus.CLOSED.equals(self.status):
            # Get the total hours between the closed and opened datetime
            diff = self.closed_at - self.opened_at
            return diff.total_seconds() / 3600

        if self.opened_at is None:
            return None

        if self.updated_at is None:
            return None

        diff = self.updated_at - self.opened_at
        return diff.total_seconds() / 3600

    @property
    def size(self):
        return self.amount * self.open_price

    @property
    def change(self):
        if TradeStatus.CLOSED.equals(self.status):
            cost = self.amount * self.open_price
            return self.net_gain - cost

        if self.last_reported_price is None:
            return 0

        cost = self.remaining * self.open_price
        gain = (self.remaining * self.last_reported_price) - cost
        gain += self.net_gain
        return gain

    @property
    def net_gain_absolute(self):

        if TradeStatus.CLOSED.equals(self.status):
            return self.net_gain
        else:
            gain = 0

            if self.last_reported_price is not None:
                gain = (
                    self.remaining *
                    (self.last_reported_price - self.open_price)
                )

            gain += self.net_gain
            return gain

    @property
    def net_gain_percentage(self):

        if TradeStatus.CLOSED.equals(self.status):

            if self.cost != 0:
                return (self.net_gain / self.cost) * 100

        else:
            gain = 0

            if self.last_reported_price is not None:
                gain = (
                    self.remaining *
                    (self.last_reported_price - self.open_price)
                )

            gain += self.net_gain

            if self.cost != 0:
                return (gain / self.cost) * 100

        return 0

    @property
    def percentage_change(self):

        if TradeStatus.CLOSED.equals(self.status):
            cost = self.amount * self.open_price
            gain = self.net_gain - cost
            return (gain / cost) * 100

        if self.last_reported_price is None:
            return 0

        cost = self.remaining * self.open_price
        gain = (self.remaining * self.last_reported_price) - cost
        gain += self.net_gain
        return (gain / cost) * 100

    def is_stop_loss_triggered(self):

        if self.stop_loss_percentage is None:
            return False

        if self.last_reported_price is None:
            return False

        if self.open_price is None:
            return False

        stop_loss_price = self.open_price * \
            (1 - (self.stop_loss_percentage / 100))

        return self.last_reported_price <= stop_loss_price

    def is_trailing_stop_loss_triggered(self):

        if self.trailing_stop_loss_percentage is None:
            return False

        if self.last_reported_price is None:
            return False

        if self.high_water_mark is None:

            if self.open_price is not None:
                self.high_water_mark = self.open_price
            else:
                return False

        stop_loss_price = self.high_water_mark * \
            (1 - (self.trailing_stop_loss_percentage / 100))

        return self.last_reported_price <= stop_loss_price

    def is_take_profit_triggered(self):

        if self.take_profit_percentage is None:
            return False

        if self.last_reported_price is None:
            return False

        if self.open_price is None:
            return False

        take_profit_price = self.open_price * \
            (1 + (self.take_profit_percentage / 100))

        return self.last_reported_price >= take_profit_price

    def is_trailing_take_profit_triggered(self):
        """
        Function to check if the trailing take profit is triggered.
        The trailing take profit is triggered when the last reported price
        is greater than or equal to the high water mark times the trailing
        take profit percentage.
        """

        if self.trailing_take_profit_percentage is None:
            return False

        if self.last_reported_price is None:
            return False

        if self.high_water_mark is None:

            if self.open_price is not None:
                self.high_water_mark = self.open_price
            else:
                return False

        take_profit_price = self.high_water_mark * \
            (1 + (self.trailing_take_profit_percentage / 100))

        return self.last_reported_price >= take_profit_price

    def to_dict(self, datetime_format=None):

        if datetime_format is not None:
            opened_at = self.opened_at.strftime(datetime_format) \
                if self.opened_at else None
            closed_at = self.closed_at.strftime(datetime_format) \
                if self.closed_at else None
            updated_at = self.updated_at.strftime(datetime_format) \
                if self.updated_at else None
        else:
            opened_at = self.opened_at
            closed_at = self.closed_at
            updated_at = self.updated_at

        return {
<<<<<<< HEAD
            "buy_order_id": self.buy_order_id,
            "sell_order_id": self.sell_order_id,
=======
            "id": self.id,
            "orders": [
                order.to_dict(datetime_format=datetime_format)
                for order in self.orders
            ],
>>>>>>> cf6e6a65
            "target_symbol": self.target_symbol,
            "trading_symbol": self.trading_symbol,
            "status": self.status,
            "amount": self.amount,
            "remaining": self.remaining,
            "open_price": self.open_price,
            "last_reported_price": self.last_reported_price,
            "opened_at": opened_at,
            "closed_at": closed_at,
            "updated_at": updated_at,
            "net_gain": self.net_gain,
            "cost": self.cost,
            "stop_losses": [
                stop_loss.to_dict(datetime_format=datetime_format)
                for stop_loss in self.stop_losses
            ] if self.stop_losses else None,
            "take_profits": [
                take_profit.to_dict(datetime_format=datetime_format)
                for take_profit in self.take_profits
            ] if self.take_profits else None,
        }

    @staticmethod
    def from_dict(data):
<<<<<<< HEAD
        return Trade(
            buy_order_id=data["buy_order_id"] if "buy_order_id"
            in data else None,
            sell_order_id=data["sell_order_id"] if "sell_order_id"
            in data else None,
=======
        opened_at = None
        closed_at = None
        updated_at = None
        stop_losses = None
        take_profits = None
        orders = None

        if "opened_at" in data and data["opened_at"] is not None:
            opened_at = parse(data["opened_at"])

        if "closed_at" in data and data["closed_at"] is not None:
            closed_at = parse(data["closed_at"])

        if "updated_at" in data and data["updated_at"] is not None:
            updated_at = parse(data["updated_at"])

        if "stop_losses" in data and data["stop_losses"] is not None:
            stop_losses = [
                TradeStopLoss.from_dict(stop_loss)
                for stop_loss in data["stop_losses"]
            ]

        if "take_profits" in data and data["take_profits"] is not None:
            take_profits = [
                TradeTakeProfit.from_dict(take_profit)
                for take_profit in data["take_profits"]
            ]

        if "orders" in data and data["orders"] is not None:
            orders = [
                Order.from_dict(order)
                for order in data["orders"]
            ]

        return Trade(
            id=data.get("id", None),
            orders=orders,
>>>>>>> cf6e6a65
            target_symbol=data["target_symbol"],
            trading_symbol=data["trading_symbol"],
            amount=data["amount"],
            open_price=data["open_price"],
<<<<<<< HEAD
            opened_at=datetime.strptime(
                data["opened_at"], DATETIME_FORMAT
            ),
            closed_price=data["closed_price"],
            closed_at=datetime.strptime(
                data["closed_at"], DATETIME_FORMAT
            ) if data["closed_at"] else None,
            current_price=data["current_price"],
=======
            opened_at=opened_at,
            closed_at=closed_at,
            remaining=data.get("remaining", 0),
            net_gain=data.get("net_gain", 0),
            last_reported_price=data.get("last_reported_price"),
            status=data["status"],
            cost=data.get("cost", 0),
            updated_at=updated_at,
            stop_losses=stop_losses,
            take_profits=take_profits,
>>>>>>> cf6e6a65
        )

    def __repr__(self):
        return self.repr(
            id=self.id,
            target_symbol=self.target_symbol,
            trading_symbol=self.trading_symbol,
            status=self.status,
            amount=self.amount,
            filled_amount=self.filled_amount,
            remaining=self.remaining,
            open_price=self.open_price,
            opened_at=self.opened_at,
            closed_at=self.closed_at,
            net_gain=self.net_gain,
            last_reported_price=self.last_reported_price,
        )

    def __lt__(self, other):
        # Define the less-than comparison based on created_at attribute
        return self.opened_at < other.opened_at<|MERGE_RESOLUTION|>--- conflicted
+++ resolved
@@ -325,16 +325,11 @@
             updated_at = self.updated_at
 
         return {
-<<<<<<< HEAD
-            "buy_order_id": self.buy_order_id,
-            "sell_order_id": self.sell_order_id,
-=======
             "id": self.id,
             "orders": [
                 order.to_dict(datetime_format=datetime_format)
                 for order in self.orders
             ],
->>>>>>> cf6e6a65
             "target_symbol": self.target_symbol,
             "trading_symbol": self.trading_symbol,
             "status": self.status,
@@ -359,13 +354,6 @@
 
     @staticmethod
     def from_dict(data):
-<<<<<<< HEAD
-        return Trade(
-            buy_order_id=data["buy_order_id"] if "buy_order_id"
-            in data else None,
-            sell_order_id=data["sell_order_id"] if "sell_order_id"
-            in data else None,
-=======
         opened_at = None
         closed_at = None
         updated_at = None
@@ -403,21 +391,10 @@
         return Trade(
             id=data.get("id", None),
             orders=orders,
->>>>>>> cf6e6a65
             target_symbol=data["target_symbol"],
             trading_symbol=data["trading_symbol"],
             amount=data["amount"],
             open_price=data["open_price"],
-<<<<<<< HEAD
-            opened_at=datetime.strptime(
-                data["opened_at"], DATETIME_FORMAT
-            ),
-            closed_price=data["closed_price"],
-            closed_at=datetime.strptime(
-                data["closed_at"], DATETIME_FORMAT
-            ) if data["closed_at"] else None,
-            current_price=data["current_price"],
-=======
             opened_at=opened_at,
             closed_at=closed_at,
             remaining=data.get("remaining", 0),
@@ -428,7 +405,6 @@
             updated_at=updated_at,
             stop_losses=stop_losses,
             take_profits=take_profits,
->>>>>>> cf6e6a65
         )
 
     def __repr__(self):
