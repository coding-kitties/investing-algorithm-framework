--- conflicted
+++ resolved
@@ -25,8 +25,6 @@
     r"backtest-end-date_\d{4}-\d{2}-\d{2}:\d{2}:\d{2}_"
     r"created-at_\d{4}-\d{2}-\d{2}:\d{2}:\d{2}\.json$"
 )
-<<<<<<< HEAD
-=======
 
 def format_date(date) -> str:
     """
@@ -41,7 +39,6 @@
     else:
         date = datetime.strptime(date, "%Y-%m-%d %H:%M:%S")
         return date.strftime("%Y-%m-%d %H:%M")
->>>>>>> cf6e6a65
 
 def is_positive(number) -> bool:
     """
@@ -692,13 +689,8 @@
               :%%%#+-          .=*#%%%      {COLOR_GREEN}Backtest reports evaluation{COLOR_RESET}
               *%%%%%%%+------=*%%%%%%%-     {COLOR_GREEN}---------------------------{COLOR_RESET}
               *%%%%%%%%%%%%%%%%%%%%%%%-     {COLOR_YELLOW}Number of reports:{COLOR_RESET} {COLOR_GREEN}{number_of_backtest_reports} backtest reports{COLOR_RESET}
-<<<<<<< HEAD
-              .%%%%%%%%%%%%%%%%%%%%%%#      {COLOR_YELLOW}Largest overall profit:{COLOR_RESET}{COLOR_GREEN}{COLOR_RESET}{COLOR_GREEN} (Algorithm {most_profitable.name}) {most_profitable.total_net_gain:.{precision}f} {most_profitable.trading_symbol} {most_profitable.total_net_gain_percentage:.{precision}f}% ({most_profitable.backtest_date_range.name} {most_profitable.backtest_date_range.start_date} - {most_profitable.backtest_date_range.end_date}){COLOR_RESET}
-               #%%%####%%%%%%%%**#%%%+      {COLOR_YELLOW}Largest overall growth:{COLOR_RESET}{COLOR_GREEN} (Algorithm {most_profitable.name}) {most_growth.growth:.{precision}f} {most_growth.trading_symbol} {most_growth.growth_rate:.{precision}f}% ({most_growth.backtest_date_range.name} {most_growth.backtest_date_range.start_date} - {most_growth.backtest_date_range.end_date}){COLOR_RESET}
-=======
               .%%%%%%%%%%%%%%%%%%%%%%#      {COLOR_YELLOW}Largest overall profit:{COLOR_RESET}{COLOR_GREEN}{COLOR_RESET}{COLOR_GREEN} (Algorithm {most_profitable.name}) {float(most_profitable.total_net_gain):.{price_precision}f} {most_profitable.trading_symbol} {float(most_profitable.total_net_gain_percentage):.{percentage_precision}f}% ({most_profitable.backtest_date_range.name} {most_profitable.backtest_date_range.start_date} - {most_profitable.backtest_date_range.end_date}){COLOR_RESET}
                #%%%####%%%%%%%%**#%%%+      {COLOR_YELLOW}Largest overall growth:{COLOR_RESET}{COLOR_GREEN} (Algorithm {most_profitable.name}) {float(most_growth.growth):.{price_precision}f} {most_growth.trading_symbol} {float(most_growth.growth_rate):.{percentage_precision}f}% ({most_growth.backtest_date_range.name} {most_growth.backtest_date_range.start_date} - {most_growth.backtest_date_range.end_date}){COLOR_RESET}
->>>>>>> cf6e6a65
          .:-+*%%%%- {COLOR_PURPLE}-+..#{COLOR_RESET}%%%+.{COLOR_PURPLE}+-  +{COLOR_RESET}%%%#*=-:
           .:-=*%%%%. {COLOR_PURPLE}+={COLOR_RESET} .%%#  {COLOR_PURPLE}-+.-{COLOR_RESET}%%%%=-:..
           .:=+#%%%%%*###%%%%#*+#%%%%%%*+-:
