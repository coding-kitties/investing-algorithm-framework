import logging
import os
from datetime import timedelta, datetime, timezone
<<<<<<< HEAD
from dateutil.parser import parse
=======
>>>>>>> cf6e6a65
import polars
from dateutil import parser

from investing_algorithm_framework.domain import RESOURCE_DIRECTORY, \
    BACKTEST_DATA_DIRECTORY_NAME, DATETIME_FORMAT_BACKTESTING, \
    OperationalException, DATETIME_FORMAT, OHLCVMarketDataSource, \
    BacktestMarketDataSource, OrderBookMarketDataSource, \
    TickerMarketDataSource, TimeFrame
from investing_algorithm_framework.infrastructure.services import \
    CCXTMarketService

logger = logging.getLogger("investing_algorithm_framework")


class CCXTOHLCVBacktestMarketDataSource(
    OHLCVMarketDataSource, BacktestMarketDataSource
):
    """
    CCXTOHLCVBacktestMarketDataSource implementation using ccxt to download
    all data sources.

    This class will determine the start and end date of the data range by
    taking the backtest start date (e.g. 01-01-2024) and the backtest
    end date (e.g. 31-12-2024) in combination with the difference between
    start and end date. The reason for this is that the data source needs
    to have data on the first run (e.g. an algorithm starting on
    01-01-2024 that requires 2h data for the last 17 days will
    need to have pulled data from 15-12-2023)

    To achieve this, a backtest_data_start_date attribute is used. This
    attribute is indexed on this calculated date.
    """
    backtest_data_directory = None
    backtest_data_end_date = None
    total_minutes_time_frame = None
    column_names = ["Datetime", "Open", "High", "Low", "Close", "Volume"]

    def __init__(
        self,
        identifier,
        market,
        symbol,
        time_frame,
        window_size=None,
    ):
        super().__init__(
            identifier=identifier,
            market=market,
            symbol=symbol,
            time_frame=time_frame,
            window_size=window_size,
        )
        self.data = None
        self._start_date_data_source = None
        self._end_date_data_source = None
        self.backtest_end_index = self.window_size
        self.backtest_start_index = 0
        self.window_cache = {}

    def prepare_data(
        self,
        config,
        backtest_start_date,
        backtest_end_date,
    ):
        """
        Prepare data implementation of ccxt based ohlcv backtest market
        data source

        This implementation will check if the data source already exists before
        pulling all the data. This optimization will prevent downloading
        of unnecessary resources.

        When downloading the data it will use the ccxt library.

        Args:
            config (dict): the configuration of the data source
            backtest_start_date (datetime): the start date of the backtest
            backtest_end_date (datetime): the end date of the backtest
            time_frame (string): the time frame of the data
            window_size (int): the total amount of candle sticks that need to
            be returned

        Returns:
            None
        """

        if config is None:
            config = self.config

        # Calculating the backtest data start date
        backtest_data_start_date = \
            backtest_start_date - timedelta(
                minutes=(
                    (self.window_size + 1) *
                    TimeFrame.from_value(self.time_frame).amount_of_minutes
                )
            )

        self.backtest_data_start_date = backtest_data_start_date\
            .replace(microsecond=0)
        self.backtest_data_end_date = backtest_end_date.replace(microsecond=0)

        # Creating the backtest data directory and file
        self.backtest_data_directory = os.path.join(
            config[RESOURCE_DIRECTORY], config[BACKTEST_DATA_DIRECTORY_NAME]
        )

        if not os.path.isdir(self.backtest_data_directory):
            os.mkdir(self.backtest_data_directory)

        file_path = self._create_file_path()

        if not self._data_source_exists(file_path):
            if not os.path.isfile(file_path):
                try:
                    with open(file_path, 'w') as _:
                        pass
                except Exception as e:
                    logger.error(e)
                    raise OperationalException(
                        f"Could not create backtest data file {file_path}"
                    )

            # Get the OHLCV data from the ccxt market service
            market_service = CCXTMarketService(
                market_credential_service=self.market_credential_service,
            )
            market_service.config = config
            ohlcv = market_service.get_ohlcv(
                symbol=self.symbol,
                time_frame=self.time_frame,
                from_timestamp=backtest_data_start_date,
                to_timestamp=backtest_end_date,
                market=self.market
            )

            if len(ohlcv) == 0:
                raise OperationalException(
                    f"No data found for {self.symbol} " +
                    f"for date range: {backtest_data_start_date} " +
                    f"to {backtest_end_date}. Please make sure that " +
                    "the market has data for this date range."
                )
            self.write_data_to_file_path(file_path, ohlcv)

        self.load_data()
        self._precompute_sliding_windows()  # Precompute sliding windows!

    def _precompute_sliding_windows(self):
        """
        Precompute all sliding windows for fast retrieval.
        """
        self.window_cache = {}
        timestamps = self.data["Datetime"].to_list()

        for i in range(len(timestamps) - self.window_size + 1):
            # Use last timestamp as key
            end_time = timestamps[i + self.window_size - 1]
            self.window_cache[end_time] = self.data.slice(i, self.window_size)

    def load_data(self):
        file_path = self._create_file_path()
        self.data = polars.read_csv(
            file_path,
            schema_overrides={"Datetime": polars.Datetime},
            low_memory=True
        )  # Faster parsing
        first_row = self.data.head(1)
        last_row = self.data.tail(1)

        self._start_date_data_source = first_row["Datetime"][0]
        self._end_date_data_source = last_row["Datetime"][0]

    def _create_file_path(self):
        """
        Function to create a filename in the following format:
        OHLCV_{symbol}_{market}_{time_frame}_{start_date}_{end_date}.csv
        """
        symbol_string = self.symbol.replace("/", "-")
        time_frame_string = self.time_frame.replace("_", "")
        backtest_data_start_date = \
            self.backtest_data_start_date.strftime(DATETIME_FORMAT_BACKTESTING)
        backtest_data_end_date = \
            self.backtest_data_end_date.strftime(DATETIME_FORMAT_BACKTESTING)
        return os.path.join(
            self.backtest_data_directory,
            os.path.join(
                f"OHLCV_"
                f"{symbol_string}_"
                f"{self.market}_"
                f"{time_frame_string}_"
                f"{backtest_data_start_date}_"
                f"{backtest_data_end_date}.csv"
            )
        )

    def get_data(
        self,
        date,
        config=None,
    ):
        """
        Get data implementation of ccxt based ohlcv backtest market data
        source. This implementation will use polars to load and filter the
        data.
        """

        data = self.window_cache.get(date)
        if data is not None:
            return data

        # Find closest previous timestamp
        sorted_timestamps = sorted(self.window_cache.keys())

        closest_date = None
        for ts in reversed(sorted_timestamps):
            if ts < date:
                closest_date = ts
                break

        return self.window_cache.get(closest_date) if closest_date else None

    def to_backtest_market_data_source(self) -> BacktestMarketDataSource:
        # Ignore this method for now
        pass

    def empty(self):
        return False

    @property
    def file_name(self):
        return self._create_file_path().split("/")[-1]

    def write_data_to_file_path(self, data_file, data: polars.DataFrame):
        data.write_csv(data_file)


class CCXTTickerBacktestMarketDataSource(
    TickerMarketDataSource, BacktestMarketDataSource
):
    """
    CCXTTickerBacktestMarketDataSource implementation using ccxt to download
    all data sources.

    This class will determine the start and end date of the data range by
    taking the start date of the backtest minus 1 day and the end date of the
    backtest. The reason for this is that the data source needs
    to have data on the first run (e.g. an algorithm starting on
    01-01-2024 that requires ticker data will need to have pulled data from
    01-01-2024 - amount of minutes of the provided time_frame)

    To achieve this, a backtest_data_start_date attribute is used. This
    attribute is indexed on this calculated date.
    """
    backtest_data_directory = None
    backtest_data_start_date = None
    backtest_data_end_date = None
    time_frame = None
    column_names = ["Datetime", "Open", "High", "Low", "Close", "Volume"]

    def __init__(
        self,
        identifier,
        market,
        symbol=None,
        time_frame=None,
    ):
        super().__init__(
            identifier=identifier,
            market=market,
            symbol=symbol,
        )

        if time_frame is not None:
            self.time_frame = time_frame

        if self.time_frame is None:
            raise OperationalException(
                "time_frame should be set for "
                "CCXTTickerBacktestMarketDataSource"
            )

    def prepare_data(
        self,
        config,
        backtest_start_date,
        backtest_end_date,
    ):
        """
        Prepare data implementation of ccxt based ticker backtest market
        data source

        This implementation will check if the data source already exists before
        pulling all the data. This optimization will prevent downloading
        of unnecessary resources.

        When downloading the data it will use the ccxt library.
        """
        config = self.config
        total_minutes = TimeFrame.from_string(self.time_frame)\
            .amount_of_minutes
        self.backtest_data_start_date = \
            backtest_start_date - timedelta(minutes=total_minutes)
        self.backtest_data_end_date = backtest_end_date

        # Creating the backtest data directory and file
        self.backtest_data_directory = os.path.join(
            config[RESOURCE_DIRECTORY], config[BACKTEST_DATA_DIRECTORY_NAME]
        )

        if not os.path.isdir(self.backtest_data_directory):
            os.mkdir(self.backtest_data_directory)

        file_path = self._create_file_path()

        if not os.path.isfile(file_path):
            try:
                with open(file_path, 'w') as _:
                    pass
            except Exception as e:
                logger.error(e)
                raise OperationalException(
                    f"Could not create backtest data file {file_path}"
                )

        # Check if the data source already exists, if not download the data
        if not self._data_source_exists(file_path):
            if not os.path.isfile(file_path):
                try:
                    with open(file_path, 'w') as _:
                        pass
                except Exception as e:
                    logger.error(e)
                    raise OperationalException(
                        f"Could not create backtest data file {file_path}"
                    )

            # Get the OHLCV data from the ccxt market service
            market_service = CCXTMarketService(
                market_credential_service=self.market_credential_service
            )
            market_service.config = config
            ohlcv = market_service.get_ohlcv(
                symbol=self.symbol,
                time_frame=self.time_frame,
                from_timestamp=self.backtest_data_start_date,
                to_timestamp=backtest_end_date,
                market=self.market
            )
            self.write_data_to_file_path(file_path, ohlcv)

    def _create_file_path(self):

        if self.symbol is None or self.market is None:
            return None

        symbol_string = self.symbol.replace("/", "-")
        market_string = self.market.replace("/", "-")
        backtest_data_start_date = \
            self.backtest_data_start_date.strftime(DATETIME_FORMAT_BACKTESTING)
        backtest_data_end_date = \
            self.backtest_data_end_date.strftime(DATETIME_FORMAT_BACKTESTING)
        return os.path.join(
            self.backtest_data_directory,
            os.path.join(
                f"TICKER_"
                f"{symbol_string}_"
                f"{market_string}_"
                f"{backtest_data_start_date}_"
                f"{backtest_data_end_date}.csv"
            )
        )

    def to_backtest_market_data_source(self) -> BacktestMarketDataSource:
        # Ignore this method for now
        pass

    def empty(self):
        return False

    def get_data(
        self,
        date,
        config,
    ):
        """
        Get data implementation of ccxt based ticker backtest market data
        source
        """
        file_path = self._create_file_path()

        # Filter the data based on the backtest index date and the end date
        df = polars.read_csv(file_path)
        filtered_df = df.filter(
            (df['Datetime'] >= date.strftime(DATETIME_FORMAT))
        )

        # If nothing is found, get all dates before the index date
        if len(filtered_df) == 0:
            filtered_df = df.filter(
                (df['Datetime'] <= date.strftime(
                    DATETIME_FORMAT))
            )
            first_row = filtered_df.tail(1)[0]
        else:
            first_row = filtered_df.head(1)[0]

        first_row_datetime = parser.parse(first_row["Datetime"][0])

        return {
            "symbol": self.symbol,
            "bid": float(first_row["Close"][0]),
            "ask": float(first_row["Close"][0]),
            "datetime": first_row_datetime,
        }
        # Calculate the bid and ask price based on the high and low price
        return {
            "symbol": self.symbol,
            "bid": float((first_row["Low"][0])
                         + float(first_row["High"][0]))/2,
            "ask": float((first_row["Low"][0])
                         + float(first_row["High"][0]))/2,
            "datetime": first_row_datetime,
        }

    def write_data_to_file_path(self, data_file, data: polars.DataFrame):
        data.write_csv(data_file)


class CCXTOHLCVMarketDataSource(OHLCVMarketDataSource):
    """
    CCXTOHLCVMarketDataSource implementation of OHLCVMarketDataSource using
    ccxt to download all ohlcv data sources.
    """

    def get_data(
        self,
        start_date: datetime = None,
        end_date: datetime = None,
        config=None,
    ):
        """
        Implementation of get_data for CCXTOHLCVMarketDataSource.
        This implementation uses the CCXTMarketService to get the OHLCV data.

        Args:
<<<<<<< HEAD
            window_size: int (optional) - the total amount of candle
            sticks that need to be returned
=======
>>>>>>> cf6e6a65
            start_date: datetime (optional) - the start date of the data. The
            first candle stick should close to this date.
            end_date: datetime (optional) - the end date of the data. The last
            candle stick should close to this date.
            storage_path: string (optional) - the storage path specifies the
                directory where the data is written to or read from.
                If set the data provider will write all its downloaded data
                to this location. Also, it will check if the
                data already exists at the storage location. If this is the
                case it will return this.

        Returns
            polars.DataFrame with the OHLCV data
        """
        market_service = CCXTMarketService(
            market_credential_service=self.market_credential_service,
        )

        # Add config if present
        if self.config is not None:
            market_service.config = self.config

<<<<<<< HEAD
        if "window_size" in kwargs:
            self.window_size = kwargs["window_size"]

        start_date = None
        end_date = None

        if "start_date" in kwargs:
            start_date = kwargs["start_date"]

            if not isinstance(start_date, datetime):
                raise OperationalException(
                    "start_date should be a datetime object"
                )

        if "end_date" in kwargs:
            end_date = kwargs["end_date"]

            if not isinstance(end_date, datetime):
                raise OperationalException(
                    "end_date should be a datetime object"
                )

        # Calculate the start and end dates
        if start_date is None or end_date is None:
=======
        # Calculate the start and end dates
        if start_date is None or end_date is None:

            if start_date is None:

                if end_date is None:
                    end_date = datetime.now(tz=timezone.utc)
>>>>>>> cf6e6a65

                start_date = self.create_start_date(
                    end_date=end_date,
                    time_frame=self.time_frame,
                    window_size=self.window_size
                )
<<<<<<< HEAD

            if start_date is None:

                if end_date is None:
                    end_date = datetime.now(tz=timezone.utc)

                start_date = self.create_start_date(
                    end_date=end_date,
                    time_frame=self.time_frame,
                    window_size=self.window_size
                )
            else:
                end_date = self.create_end_date(
                    start_date=start_date,
                    time_frame=self.time_frame,
                    window_size=self.window_size
                )

        if "storage_path" in kwargs:
            storage_path = kwargs["storage_path"]
        else:
            storage_path = self.get_storage_path()
=======
            else:
                end_date = self.create_end_date(
                    start_date=start_date,
                    time_frame=self.time_frame,
                    window_size=self.window_size
                )

        storage_path = self.get_storage_path()
>>>>>>> cf6e6a65

        logger.info(
            f"Getting OHLCV data for {self.symbol} " +
            f"from {start_date} to {end_date}"
        )
        data = None

        if storage_path is not None:
            # Check if data is already in storage
            data = self._get_data_from_storage(
                storage_path=storage_path,
                symbol=self.symbol,
                time_frame=self.time_frame,
                from_timestamp=start_date,
                to_timestamp=end_date,
                market=self.market,
            )

        if data is None:
            # Get the OHLCV data from the ccxt market service
            data = market_service.get_ohlcv(
                symbol=self.symbol,
                time_frame=self.time_frame,
                from_timestamp=start_date,
                to_timestamp=end_date,
                market=self.market
            )

        # if storage path is set, write the data to the storage path
        if storage_path is not None:
            self.write_data_to_storage(
                data=data,
                storage_path=storage_path,
                symbol=self.symbol,
                time_frame=self.time_frame,
                from_timestamp=start_date,
                to_timestamp=end_date,
                market=self.market,
                data_type="OHLCV"
            )

        return data

    def to_backtest_market_data_source(self) -> BacktestMarketDataSource:

        if self.window_size is None:
            raise OperationalException(
                "Window_size should be defined before the " +
                "CCXTOHLCVMarketDataSource can be converted to " +
                "a backtest market data source. Make sure to set " +
                "the window_size attribute on your CCXTOHLCVMarketDataSource"
            )

        return CCXTOHLCVBacktestMarketDataSource(
            identifier=self.identifier,
            market=self.market,
            symbol=self.symbol,
            time_frame=self.time_frame,
            window_size=self.window_size
        )

    def _get_data_from_storage(
        self,
        storage_path,
        symbol,
        time_frame,
        from_timestamp,
        to_timestamp,
        market
    ):
        """
        Function to get data from the storage path:

        Parameters:
            storage_path: string - the storage path where the
            data should be in.

        Return:
            Polars dataframe.
        """

        if not os.path.isdir(storage_path):
            return None

        if not os.path.isdir(storage_path):
            return None

        for filename in os.listdir(storage_path):
            path = os.path.join(storage_path, filename)

            if os.path.isfile(path) or path.split('.')[-1] != ".csv":
                continue

            file_name_symbol = self.get_file_name_symbol(path)
            file_name_market = self.get_file_name_market(path)
            file_name_time_frame = self.get_file_name_time_frame(path)
            file_name_start_date = self.get_file_name_start_date(path)
            file_name_end_date = self.get_file_name_end_date(path)

            if file_name_symbol == symbol \
                    and file_name_market == market \
                    and file_name_time_frame == time_frame \
                    and file_name_start_date >= from_timestamp \
                    and file_name_end_date <= to_timestamp:
                return polars.read_csv(path)

        return None

    def write_data_to_storage(
        self,
        data: polars.DataFrame,
        storage_path,
        symbol,
        time_frame,
        from_timestamp,
        to_timestamp,
        market,
        data_type="OHLCV"
    ):
        """
        Function to write data to the storage path:

        Parameters:
            data: polars.DataFrame - the data that should be written to the
                storage path.
            storage_path: string - the storage path where the data should
                be written to.
            symbol: string - the symbol of the data.
            time_frame: string - the time_frame of the data.
            from_timestamp: datetime - the start date of the data.
            to_timestamp: datetime - the end date of the data.
            market: string - the market of the data.

        Return:
            None
        """

        if not os.path.isdir(storage_path):
            os.mkdir(storage_path)

        file_path = self.create_storage_file_path(
            storage_path=storage_path,
            symbol=symbol,
            time_frame=time_frame,
            start_datetime=from_timestamp,
            end_datetime=to_timestamp,
            market=market,
            data_type=data_type
        )

        if os.path.isfile(file_path):
            return

        else:
            try:
                with open(file_path, 'w') as _:
                    pass
            except Exception as e:
                logger.error(e)
                raise OperationalException(
                    f"Could not create data file {file_path}"
                )

            data.write_csv(file_path)


class CCXTOrderBookMarketDataSource(OrderBookMarketDataSource):

    def get_data(
        self,
        start_date: datetime = None,
        end_date: datetime = None,
        config=None,
    ):
        market_service = CCXTMarketService(
            market_credential_service=self.market_credential_service
        )
        market_service.config = self.config
        return market_service.get_order_book(
            symbol=self.symbol, market=self.market
        )

    def to_backtest_market_data_source(self) -> BacktestMarketDataSource:
        pass


class CCXTTickerMarketDataSource(TickerMarketDataSource):

    def __init__(
        self,
        market,
        identifier=None,
        symbol=None,
        backtest_time_frame=None,
    ):
        super().__init__(
            identifier=identifier,
            market=market,
            symbol=symbol,
        )
        self._backtest_time_frame = backtest_time_frame

    def get_data(
        self,
        start_date: datetime = None,
        end_date: datetime = None,
        config=None,
    ):
        market_service = CCXTMarketService(
            market_credential_service=self.market_credential_service
        )
        market_service.config = self.config
        market = self.market

        market_service.market = market
        symbol = self.symbol
        return market_service.get_ticker(symbol=symbol, market=market)

    def to_backtest_market_data_source(self) -> BacktestMarketDataSource:

        if self._backtest_time_frame is None:
            raise OperationalException(
                "Backtest time frame should be defined before the " +
                "CCXTTickerMarketDataSource can be converted to " +
                "a backtest market data source. Make sure to set " +
                "the backtest_time_frame attribute on your " +
                "CCXTTickerMarketDataSource"
            )

        return CCXTTickerBacktestMarketDataSource(
            identifier=self.identifier,
            market=self.market,
            symbol=self.symbol,
            time_frame=self._backtest_time_frame,
        )<|MERGE_RESOLUTION|>--- conflicted
+++ resolved
@@ -1,10 +1,6 @@
 import logging
 import os
 from datetime import timedelta, datetime, timezone
-<<<<<<< HEAD
-from dateutil.parser import parse
-=======
->>>>>>> cf6e6a65
 import polars
 from dateutil import parser
 
@@ -452,11 +448,6 @@
         This implementation uses the CCXTMarketService to get the OHLCV data.
 
         Args:
-<<<<<<< HEAD
-            window_size: int (optional) - the total amount of candle
-            sticks that need to be returned
-=======
->>>>>>> cf6e6a65
             start_date: datetime (optional) - the start date of the data. The
             first candle stick should close to this date.
             end_date: datetime (optional) - the end date of the data. The last
@@ -479,47 +470,8 @@
         if self.config is not None:
             market_service.config = self.config
 
-<<<<<<< HEAD
-        if "window_size" in kwargs:
-            self.window_size = kwargs["window_size"]
-
-        start_date = None
-        end_date = None
-
-        if "start_date" in kwargs:
-            start_date = kwargs["start_date"]
-
-            if not isinstance(start_date, datetime):
-                raise OperationalException(
-                    "start_date should be a datetime object"
-                )
-
-        if "end_date" in kwargs:
-            end_date = kwargs["end_date"]
-
-            if not isinstance(end_date, datetime):
-                raise OperationalException(
-                    "end_date should be a datetime object"
-                )
-
         # Calculate the start and end dates
         if start_date is None or end_date is None:
-=======
-        # Calculate the start and end dates
-        if start_date is None or end_date is None:
-
-            if start_date is None:
-
-                if end_date is None:
-                    end_date = datetime.now(tz=timezone.utc)
->>>>>>> cf6e6a65
-
-                start_date = self.create_start_date(
-                    end_date=end_date,
-                    time_frame=self.time_frame,
-                    window_size=self.window_size
-                )
-<<<<<<< HEAD
 
             if start_date is None:
 
@@ -538,20 +490,7 @@
                     window_size=self.window_size
                 )
 
-        if "storage_path" in kwargs:
-            storage_path = kwargs["storage_path"]
-        else:
-            storage_path = self.get_storage_path()
-=======
-            else:
-                end_date = self.create_end_date(
-                    start_date=start_date,
-                    time_frame=self.time_frame,
-                    window_size=self.window_size
-                )
-
         storage_path = self.get_storage_path()
->>>>>>> cf6e6a65
 
         logger.info(
             f"Getting OHLCV data for {self.symbol} " +
