--- conflicted
+++ resolved
@@ -177,7 +177,6 @@
         else:
             try:
                 ccxt_orders = self.exchange.fetchOrders(symbol)
-                print(ccxt_orders)
                 return [Order.from_ccxt_order(order) for order in ccxt_orders]
             except Exception as e:
                 logger.exception(e)
@@ -376,24 +375,7 @@
 
         return OHLCV.from_dict({"symbol": symbol, "data": data})
 
-<<<<<<< HEAD
-    def get_ohclvs(self, symbols, time_frame, from_timestamp, to_timestamp=None):
-
-        if not self.exchange.has['fetchOHLCV']:
-            raise OperationalException(
-                f"Market service {self.market} does not support "
-                f"functionality get_ohclvs"
-            )
-
-        if to_timestamp is None:
-            to_timestamp = self.exchange.milliseconds()
-        else:
-            to_timestamp = self.exchange.parse8601(
-                from_timestamp.strftime(":%Y-%m-%d %H:%M:%S")
-            )
-=======
     def get_ohclvs(self, symbols, time_frame, from_timestamp):
->>>>>>> 117b9e35
         ohlcvs = {}
 
         for symbol in symbols:
@@ -402,37 +384,6 @@
                 ohlcvs[symbol] = self.get_ohclv(
                     symbol, time_frame, from_timestamp
                 )
-<<<<<<< HEAD
-                dfs = []
-
-                while time_stamp < to_timestamp:
-
-                    ohlcv = self.exchange.fetch_ohlcv(
-                        symbol, time_frame.to_ccxt_string(), time_stamp
-                    )
-                    sleep(self.exchange.rateLimit / 1000)
-                    time_stamp = \
-                        ohlcv[-1][0] + \
-                        self.exchange.parse_timeframe(
-                            time_frame.to_ccxt_string()
-                        ) * 1000
-
-                    ohlcv = [[self.exchange.iso8601(candle[0])]
-                             + candle[1:] for candle in ohlcv]
-                    df = pd.DataFrame(ohlcv,
-                                      columns=['timestamp', 'open', 'high',
-                                               'low', 'close', 'volume'])
-                    df['timestamp'] = df['timestamp'].apply(lambda x: parse(x))
-                    df['timestamp'] = pd.to_datetime(
-                        df['timestamp'], unit='ms'
-                    )
-                    df.set_index('timestamp', inplace=True)
-                    dfs.append(df)
-
-                combined_df = pd.concat(dfs, axis=0)
-                ohlcvs[symbol] = combined_df
-=======
->>>>>>> 117b9e35
             except Exception as e:
                 logger.exception(e)
                 logger.error(f"Could not retrieve ohclv data for {symbol}")
