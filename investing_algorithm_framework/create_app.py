--- conflicted
+++ resolved
@@ -11,12 +11,8 @@
 def create_app(
     config: dict = None,
     state_handler=None,
-<<<<<<< HEAD
-    web: bool = False
-=======
     web: bool = False,
     name=None
->>>>>>> cf6e6a65
 ) -> App:
     """
     Factory method to create an app instance.
@@ -40,10 +36,7 @@
     )
     # After the container is setup, initialize the services
     app.initialize_services()
-<<<<<<< HEAD
-=======
     app.name = name
->>>>>>> cf6e6a65
 
     if config is not None:
         app.set_config_with_dict(config)
