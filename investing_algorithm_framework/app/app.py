--- conflicted
+++ resolved
@@ -365,11 +365,7 @@
                 logger.error(e)
                 raise OperationalException(
                     "Could not create database directory"
-<<<<<<< HEAD
-                )
-=======
                 )
 
     def get_portfolio_configurations(self):
-        return self.algorithm.get_portfolio_configurations()
->>>>>>> 89709e98
+        return self.algorithm.get_portfolio_configurations()