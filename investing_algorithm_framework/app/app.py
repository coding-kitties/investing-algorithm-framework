import inspect
import logging
import os
import shutil
import threading
from distutils.sysconfig import get_python_lib
from time import sleep

from flask import Flask

from investing_algorithm_framework.app.algorithm import Algorithm
from investing_algorithm_framework.app.stateless import ActionHandler
from investing_algorithm_framework.app.strategy import TradingStrategy
from investing_algorithm_framework.app.task import Task
from investing_algorithm_framework.app.web import create_flask_app
from investing_algorithm_framework.domain import DATABASE_NAME, TimeUnit, \
    DATABASE_DIRECTORY_PATH, RESOURCE_DIRECTORY, ENVIRONMENT, Environment, \
    SQLALCHEMY_DATABASE_URI, Config, OperationalException, \
    PortfolioConfiguration
from investing_algorithm_framework.infrastructure import setup_sqlalchemy, \
    create_all_tables, MarketBacktestService
from investing_algorithm_framework.services import OrderBacktestService

logger = logging.getLogger("investing_algorithm_framework")


class App:

    def __init__(self, config=None, stateless=False, web=False):
        self._flask_app: Flask = None
        self.container = None
        self.config = Config.from_dict(config)
        self._stateless = stateless
        self._web = web
        self.algorithm: Algorithm = None
        self._started = False
        self._strategies = []
        self._tasks = []

    def initialize(self, backtest=False):

        if backtest:
            self._initialize_standard(backtest=True)
        else:
            if self._web:
                self._initialize_web()
            elif self._stateless:
                self._initialize_stateless()
            else:
                self._initialize_standard()

        setup_sqlalchemy(self)
        create_all_tables()
        self.algorithm = self.container.algorithm()
        self.algorithm.add_strategies(self.strategies)
        self.algorithm.add_tasks(self.tasks)
        portfolio_configuration_service = self.container\
            .portfolio_configuration_service()

        if portfolio_configuration_service.count() == 0:
            raise OperationalException("No portfolios configured")

        self.create_portfolios()

    def _initialize_management_commands(self):

        if not Environment.TEST.equals(self.config.get(ENVIRONMENT)):
            # Copy the template manage.py file to the resource directory of the
            # algorithm
            management_commands_template = os.path.join(
                get_python_lib(),
                "investing_algorithm_framework/templates/manage.py"
            )
            destination = os.path.join(
                self.config.get(RESOURCE_DIRECTORY), "manage.py"
            )

            if not os.path.exists(destination):
                shutil.copy(management_commands_template, destination)

    def run(
        self,
        payload: dict = None,
        number_of_iterations: int = None,
        sync=True
    ):
        self.initialize()

        portfolio_service = self.container.portfolio_service()

        if sync:
            portfolio_service.sync_portfolios()

        self.algorithm.config = self.config
        self.algorithm.start(
            number_of_iterations=number_of_iterations,
            stateless=self.stateless
        )

        if self.stateless:
            logger.info("Running stateless")
            action_handler = ActionHandler.of(payload)
            return action_handler.handle(
                payload=payload, algorithm=self.algorithm
            )
        elif self._web:
            logger.info("Running web")
            flask_thread = threading.Thread(
                name='Web App', target=self._flask_app.run
            )
            flask_thread.setDaemon(True)
            flask_thread.start()

        order_service = self.container.order_service()
        number_of_iterations_since_last_orders_check = 1
        order_service.check_pending_orders()

        try:
            while self.algorithm.running:
                if number_of_iterations_since_last_orders_check == 30:
                    logger.info("Checking pending orders")
                    order_service.check_pending_orders()
                    number_of_iterations_since_last_orders_check = 1

                self.algorithm.run_jobs()
                number_of_iterations_since_last_orders_check += 1
                sleep(1)
        except KeyboardInterrupt:
            exit(0)

    def start_algorithm(self):
        self.algorithm.start()

    def stop_algorithm(self):

        if self.algorithm.running:
            self.algorithm.stop()

    @property
    def started(self):
        return self._started

    @property
    def config(self):
        return self._config

    @config.setter
    def config(self, config):

        if config is not None:
            self._config = config

    def reset(self):
        self._started = False
        self.algorithm.reset()

    def add_portfolio_configuration(self, portfolio_configuration):
        portfolio_configuration_service = self.container\
            .portfolio_configuration_service()
        portfolio_configuration_service.add(portfolio_configuration)

    @property
    def stateless(self):
        return self._stateless

    @property
    def web(self):
        return self._web

    @property
    def running(self):
        return self.algorithm.running

    def task(
        self,
        function=None,
        time_unit: TimeUnit = TimeUnit.MINUTE,
        interval=10,
    ):
        if function:
            task = Task(
                decorated=function,
                time_unit=time_unit,
                interval=interval,
            )
            self.add_task(task)
        else:
            def wrapper(f):
                self.add_task(
                    Task(
                        decorated=f,
                        time_unit=time_unit,
                        interval=interval
                    )
                )
                return f

            return wrapper

    def strategy(
        self,
        function=None,
        time_unit: TimeUnit = TimeUnit.MINUTE,
        interval=10,
        market=None,
        trading_data_type=None,
        trading_data_types=None,
        trading_time_frame=None,
        trading_time_frame_start_date=None,
        symbols=None,
    ):

        if function:
            strategy_object = TradingStrategy(
                decorated=function,
                time_unit=time_unit,
                interval=interval,
                market=market,
                trading_data_type=trading_data_type,
                trading_data_types=trading_data_types,
                symbols=symbols,
                trading_time_frame=trading_time_frame,
                trading_time_frame_start_date=trading_time_frame_start_date
            )
            self.add_strategy(strategy_object)
        else:
            start_date = trading_time_frame_start_date

            def wrapper(f):
                self.add_strategy(
                    TradingStrategy(
                        decorated=f,
                        time_unit=time_unit,
                        interval=interval,
                        market=market,
                        trading_data_type=trading_data_type,
                        trading_data_types=trading_data_types,
                        symbols=symbols,
                        trading_time_frame=trading_time_frame,
                        trading_time_frame_start_date=start_date,
                        worker_id=f.__name__
                    )
                )
                return f

            return wrapper

    def add_strategies(self, strategies):

        for strategy in strategies:
            self.add_strategy(strategy)

    def add_strategy(self, strategy):

        if inspect.isclass(strategy):
            strategy = strategy()

        assert isinstance(strategy, TradingStrategy), \
            OperationalException(
                "Strategy object is not an instance of a Strategy"
            )

        self._strategies.append(strategy)

    def add_task(self, task):
        if inspect.isclass(task):
            task = task()

        assert isinstance(task, Task), \
            OperationalException(
                "Task object is not an instance of a Task"
            )

        self._tasks.append(task)

    @property
    def strategies(self):
        return self._strategies

    @property
    def tasks(self):
        return self._tasks

    def sync_portfolios(self):
        portfolio_configuration_service = self.container\
            .portfolio_configuration_service()
        portfolio_configuration_service.create_portfolios()
        portfolio_service = self.container.portfolio_service()
        portfolio_service.sync_portfolios()

    def create_portfolios(self):
        logger.info("Creating portfolios")
        portfolio_configuration_service = self.container\
            .portfolio_configuration_service()
        market_service = self.container.market_service()
        portfolio_repository = self.container.portfolio_repository()
        position_repository = self.container.position_repository()

        for portfolio_configuration in \
                portfolio_configuration_service.get_all():

            if portfolio_configuration.backtest:
                creation_data = {
                    "unallocated": portfolio_configuration.max_unallocated,
                    "identifier": portfolio_configuration.identifier,
                    "trading_symbol": portfolio_configuration.trading_symbol,
                    "market": portfolio_configuration.market,
                }
                unallocated = portfolio_configuration.max_unallocated
            else:
                market_service.initialize(portfolio_configuration)

<<<<<<< HEAD
                if portfolio_repository.exists(
                    {"identifier": portfolio_configuration.identifier}
                ):
                    continue

                balances = market_service.get_balance()

                if portfolio_configuration.trading_symbol.upper() not in balances:
                    raise OperationalException(
                        f"Trading symbol balance not available "
                        f"in portfolio on market {portfolio_configuration.market}"
                    )

                unallocated = float(
                    balances[portfolio_configuration.trading_symbol.upper()]
                    ["free"]
=======
            balances = market_service.get_balance()

            if portfolio_configuration.trading_symbol.upper() not in balances:
                raise OperationalException(
                    f"Trading symbol balance not available "
                    f"in portfolio on market {portfolio_configuration.market}"
>>>>>>> 79c72007
                )

                creation_data = {
                    "unallocated": unallocated,
                    "identifier": portfolio_configuration.identifier,
                    "trading_symbol": portfolio_configuration.trading_symbol,
                    "market": portfolio_configuration.market,
                }

            portfolio_repository.create(creation_data)
            portfolio = portfolio_repository.find(
                {"identifier": portfolio_configuration.identifier}
            )
            portfolio = position_repository.create(
                {
                    "symbol": portfolio_configuration.trading_symbol,
                    "amount": unallocated,
                    "portfolio_id": portfolio.id
                }
            )
            logger.info(f"Created portfolio {portfolio}")

    def _initialize_web(self):
        resource_dir = self._config[RESOURCE_DIRECTORY]

        if resource_dir is None:
            self._config[SQLALCHEMY_DATABASE_URI] = "sqlite://"
        else:
            resource_dir = self._create_resource_directory_if_not_exists()
            self._config[DATABASE_DIRECTORY_PATH] = os.path.join(
                resource_dir, "databases"
            )
            self._config[DATABASE_NAME] = "prod-database.sqlite3"
            self._config[SQLALCHEMY_DATABASE_URI] = \
                "sqlite:///" + os.path.join(
                    self._config[DATABASE_DIRECTORY_PATH],
                    self._config[DATABASE_NAME]
                )
            self._create_database_if_not_exists()

        self._flask_app = create_flask_app(self._config)

    def _initialize_stateless(self):
        self._config[SQLALCHEMY_DATABASE_URI] = "sqlite://"

    def _initialize_standard(self, backtest=False):
        resource_dir = self._config[RESOURCE_DIRECTORY]

        if backtest:

            if resource_dir is None:
                raise OperationalException(
                    "Resource directory is not specified. "
                    "A resource directory is required for running a backtest."
                )

            resource_dir = self._create_resource_directory_if_not_exists()
            self._config[DATABASE_DIRECTORY_PATH] = os.path.join(
                resource_dir, "databases"
            )
            self._config[DATABASE_NAME] = "backtest-database.sqlite3"
            database_path = os.path.join(
                self._config[DATABASE_DIRECTORY_PATH],
                self._config[DATABASE_NAME]
            )

            if os.path.exists(database_path):
                os.remove(database_path)

            self._config[SQLALCHEMY_DATABASE_URI] = \
                "sqlite:///" + os.path.join(
                    self._config[DATABASE_DIRECTORY_PATH],
                    self._config[DATABASE_NAME]
                )
            self._create_database_if_not_exists()
        else:
            if resource_dir is None:
                self._config[SQLALCHEMY_DATABASE_URI] = "sqlite://"
            else:
                resource_dir = self._create_resource_directory_if_not_exists()
                self._config[DATABASE_DIRECTORY_PATH] = os.path.join(
                    resource_dir, "databases"
                )
                self._config[DATABASE_NAME] = "prod-database.sqlite3"
                self._config[SQLALCHEMY_DATABASE_URI] = \
                    "sqlite:///" + os.path.join(
                        self._config[DATABASE_DIRECTORY_PATH],
                        self._config[DATABASE_NAME]
                    )
                self._create_database_if_not_exists()

    def _create_resource_directory_if_not_exists(self):
        if self._stateless:
            return

        resource_dir = self._config.get(RESOURCE_DIRECTORY, None)

        if resource_dir is None:
            return

        if not os.path.exists(resource_dir):
            try:
                os.makedirs(resource_dir)
                open(resource_dir, 'w').close()
            except OSError as e:
                logger.error(e)
                raise OperationalException(
                    "Could not create resource directory"
                )

        return resource_dir

    def _create_database_if_not_exists(self):
        if self._stateless:
            return

        database_dir = self._config.get(DATABASE_DIRECTORY_PATH, None)

        if database_dir is None:
            return

        database_name = self._config.get(DATABASE_NAME, None)

        if database_name is None:
            return

        database_path = os.path.join(database_dir, database_name)

        if not os.path.exists(database_dir):
            try:
                os.makedirs(database_dir)
                open(database_path, 'w').close()
            except OSError as e:
                logger.error(e)
                raise OperationalException(
                    "Could not create database directory"
                )
 
    def get_portfolio_configurations(self):
        return self.algorithm.get_portfolio_configurations()

    def backtest(self, start_date, end_date, unallocated=None, trading_symbol=None):
        logger.info("Running backtest")

        # Add custom portfolio configuration
        # if trading symbol and unallocated are specified
        if unallocated is not None and trading_symbol is not None:
            portfolio_configuration_service = self.container \
                .portfolio_configuration_service()
            portfolio_configuration_service.clear()
            portfolio_configuration_service.add(PortfolioConfiguration(
                market="backtest",
                trading_symbol=trading_symbol,
                api_key=None,
                secret_key=None,
                track_from=None,
                identifier="backtest",
                max_unallocated=unallocated,
                backtest=True
            ))

        self.initialize(backtest=True)
        backtest_service = self.container.backtest_service()
        backtest_service.resource_directory = self.config.get(RESOURCE_DIRECTORY)

        # Override some services with backtest variants
        self.container.market_service.override(MarketBacktestService())
        self.container.order_service.override(OrderBacktestService(
            order_repository=self.container.order_repository(),
            order_fee_repository=self.container.order_fee_repository(),
            market_service=self.container.market_service(),
            position_repository=self.container.position_repository(),
            position_cost_repository=self.container.position_cost_repository(),
            portfolio_repository=self.container.portfolio_repository(),
            portfolio_configuration_service=self.container.portfolio_configuration_service()
        ))
        return backtest_service.backtest(self.algorithm, start_date, end_date)<|MERGE_RESOLUTION|>--- conflicted
+++ resolved
@@ -15,8 +15,7 @@
 from investing_algorithm_framework.app.web import create_flask_app
 from investing_algorithm_framework.domain import DATABASE_NAME, TimeUnit, \
     DATABASE_DIRECTORY_PATH, RESOURCE_DIRECTORY, ENVIRONMENT, Environment, \
-    SQLALCHEMY_DATABASE_URI, Config, OperationalException, \
-    PortfolioConfiguration
+    SQLALCHEMY_DATABASE_URI, Config, OperationalException, PortfolioConfiguration
 from investing_algorithm_framework.infrastructure import setup_sqlalchemy, \
     create_all_tables, MarketBacktestService
 from investing_algorithm_framework.services import OrderBacktestService
@@ -310,7 +309,6 @@
             else:
                 market_service.initialize(portfolio_configuration)
 
-<<<<<<< HEAD
                 if portfolio_repository.exists(
                     {"identifier": portfolio_configuration.identifier}
                 ):
@@ -327,14 +325,6 @@
                 unallocated = float(
                     balances[portfolio_configuration.trading_symbol.upper()]
                     ["free"]
-=======
-            balances = market_service.get_balance()
-
-            if portfolio_configuration.trading_symbol.upper() not in balances:
-                raise OperationalException(
-                    f"Trading symbol balance not available "
-                    f"in portfolio on market {portfolio_configuration.market}"
->>>>>>> 79c72007
                 )
 
                 creation_data = {
@@ -472,7 +462,7 @@
                 raise OperationalException(
                     "Could not create database directory"
                 )
- 
+
     def get_portfolio_configurations(self):
         return self.algorithm.get_portfolio_configurations()
 
