import inspect
import logging
import os
import threading
from abc import abstractmethod
from time import sleep
from typing import List, Optional

from flask import Flask

from investing_algorithm_framework.app.algorithm import Algorithm
from investing_algorithm_framework.app.stateless import ActionHandler
from investing_algorithm_framework.app.task import Task
from investing_algorithm_framework.app.web import create_flask_app
from investing_algorithm_framework.domain import DATABASE_NAME, TimeUnit, \
    DATABASE_DIRECTORY_PATH, RESOURCE_DIRECTORY, ENVIRONMENT, Environment, \
    SQLALCHEMY_DATABASE_URI, OperationalException, \
    BACKTESTING_START_DATE, BACKTESTING_END_DATE, BacktestReport, \
    BACKTESTING_PENDING_ORDER_CHECK_INTERVAL, APP_MODE, MarketCredential, \
    AppMode, BacktestDateRange, DATABASE_DIRECTORY_NAME, \
    BACKTESTING_INITIAL_AMOUNT, MarketDataSource
from investing_algorithm_framework.infrastructure import setup_sqlalchemy, \
    create_all_tables
from investing_algorithm_framework.services import OrderBacktestService, \
    BacktestMarketDataSourceService, BacktestPortfolioService, \
    MarketDataSourceService, MarketCredentialService

logger = logging.getLogger("investing_algorithm_framework")
COLOR_RESET = '\033[0m'
COLOR_GREEN = '\033[92m'
COLOR_YELLOW = '\033[93m'


class AppHook:

    @abstractmethod
    def on_run(self, app, algorithm: Algorithm):
        raise NotImplementedError()


class App:

<<<<<<< HEAD
    def __init__(self, state_handler=None):
        self._flask_app: Optional[Flask] = None
        self.container = None
        self._algorithm: Optional[Algorithm] = None
=======
    def __init__(self, state_handler=None, name=None):
        self._flask_app: Optional[Flask] = None
        self.container = None
>>>>>>> cf6e6a65
        self._started = False
        self._tasks = []
        self._configuration_service = None
        self._market_data_source_service: \
            Optional[MarketDataSourceService] = None
        self._market_data_sources = []
        self._market_credential_service: \
            Optional[MarketCredentialService] = None
        self._on_initialize_hooks = []
        self._on_after_initialize_hooks = []
        self._state_handler = state_handler
<<<<<<< HEAD
=======
        self._name = name
        self._algorithm = Algorithm()

    @property
    def algorithm(self) -> Algorithm:
        return self._algorithm

    @property
    def context(self):
        return self.container.context()

    @property
    def name(self):
        return self._name

    @name.setter
    def name(self, name):
        self._name = name

    @property
    def started(self):
        return self._started

    @property
    def config(self):
        """
        Function to get a config instance. This allows users when
        having access to the app instance also to read the
        configs of the app.
        """
        configuration_service = self.container.configuration_service()
        return configuration_service.config

    @config.setter
    def config(self, config: dict):
        configuration_service = self.container.configuration_service()
        configuration_service.initialize_from_dict(config)

    @property
    def running(self):
        return self.algorithm.running
>>>>>>> cf6e6a65

    def add_algorithm(self, algorithm: Algorithm) -> None:
        """
        Method to add an algorithm to the app. This method should be called
        before running the application.
        """
        self._algorithm = algorithm

    def set_config(self, key, value) -> None:
        configuration_service = self.container.configuration_service()
        configuration_service.add_value(key, value)

    def set_config_with_dict(self, dictionary) -> None:
        configuration_service = self.container.configuration_service()
        configuration_service.add_dict(dictionary)

    def initialize_services(self) -> None:
        self._configuration_service = self.container.configuration_service()
        self._configuration_service.initialize()
        self._market_data_source_service = \
            self.container.market_data_source_service()
        self._market_credential_service = \
            self.container.market_credential_service()

    @algorithm.setter
    def algorithm(self, algorithm: Algorithm) -> None:
        self._algorithm = algorithm

    def initialize_config(self):
        """
        Function to initialize the configuration for the app. This method
        should be called before running the algorithm.
        """
        logger.info("Initializing configuration")
        configuration_service = self.container.configuration_service()
        config = configuration_service.get_config()

        # Check if the resource directory is set
        if RESOURCE_DIRECTORY not in config \
                or config[RESOURCE_DIRECTORY] is None:
            logger.info(
                "Resource directory not set, setting" +
                " to current working directory"
            )
            path = os.path.join(os.getcwd(), "resources")
            configuration_service.add_value(RESOURCE_DIRECTORY, path)

        config = configuration_service.get_config()
        logger.info(f"Resource directory set to {config[RESOURCE_DIRECTORY]}")

        if DATABASE_NAME not in config or config[DATABASE_NAME] is None:
            configuration_service.add_value(
                DATABASE_NAME, "prod-database.sqlite3"
            )

<<<<<<< HEAD
        config = configuration_service.get_config()

        if DATABASE_DIRECTORY_PATH not in config \
                or config[DATABASE_DIRECTORY_PATH] is None:
            resource_dir = config[RESOURCE_DIRECTORY]
            configuration_service.add_value(
                DATABASE_DIRECTORY_PATH,
                os.path.join(resource_dir, "databases")
            )

=======
        # Set the database directory name
        if Environment.BACKTEST.equals(config[ENVIRONMENT]):
            configuration_service.add_value(
                DATABASE_DIRECTORY_NAME, "backtest_databases"
            )
            configuration_service.add_value(
                DATABASE_NAME, "backtest-database.sqlite3"
            )
        else:
            configuration_service.add_value(
                DATABASE_DIRECTORY_NAME, "databases"
            )

            if Environment.TEST.equals(config[ENVIRONMENT]):
                configuration_service.add_value(
                    DATABASE_NAME, "test-database.sqlite3"
                )
            elif Environment.PROD.equals(config[ENVIRONMENT]):
                configuration_service.add_value(
                    DATABASE_NAME, "prod-database.sqlite3"
                )
            else:
                configuration_service.add_value(
                    DATABASE_NAME, "dev-database.sqlite3"
                )

        config = configuration_service.get_config()
        resource_dir = config[RESOURCE_DIRECTORY]
        database_dir_name = config.get(DATABASE_DIRECTORY_NAME)
        configuration_service.add_value(
            DATABASE_DIRECTORY_PATH,
            os.path.join(resource_dir, database_dir_name)
        )
>>>>>>> cf6e6a65
        config = configuration_service.get_config()

        if SQLALCHEMY_DATABASE_URI not in config \
                or config[SQLALCHEMY_DATABASE_URI] is None:
            path = "sqlite:///" + os.path.join(
                configuration_service.config[DATABASE_DIRECTORY_PATH],
                configuration_service.config[DATABASE_NAME]
            )
            configuration_service.add_value(SQLALCHEMY_DATABASE_URI, path)

        config = configuration_service.get_config()

        if APP_MODE not in config:
            configuration_service.add_value(APP_MODE, AppMode.DEFAULT.value)

    def initialize(self):
        """
        Method to initialize the app. This method should be called before
        running the algorithm. It initializes the services and the algorithm
        and sets up the database if it does not exist.

        Also, it initializes all required services for the algorithm.

        Returns:
            None
        """
        logger.info("Initializing app")

        if self.algorithm is None:
            raise OperationalException("No algorithm registered")

        # Check if the algorithm has data sources registered
        if len(self.algorithm.data_sources) == 0:

            for data_source in self.algorithm.data_sources:
                self.add_market_data_source(data_source)

        # Ensure that all resource directories exist
        self._create_resources_if_not_exists()

        # Setup the database
        setup_sqlalchemy(self)
        create_all_tables()

        # Check if environment is in backtest mode
        config = self.container.configuration_service().get_config()

        # Initialize services in backtest
        if Environment.BACKTEST.equals(config[ENVIRONMENT]):

            configuration_service = self.container.configuration_service()
            portfolio_conf_service = self.container \
                .portfolio_configuration_service()
            portfolio_snap_service = self.container \
                .portfolio_snapshot_service()
            market_cred_service = self.container.market_credential_service()
            # Override the portfolio service with the backtest
            # portfolio service
            self.container.portfolio_service.override(
                BacktestPortfolioService(
                    configuration_service=configuration_service,
                    market_credential_service=market_cred_service,
                    market_service=self.container.market_service(),
                    position_service=self.container.position_service(),
                    order_service=self.container.order_service(),
                    portfolio_repository=self.container.portfolio_repository(),
                    portfolio_configuration_service=portfolio_conf_service,
                    portfolio_snapshot_service=portfolio_snap_service
                )
            )

            # Get all current market data sources
            market_data_sources = self._market_data_source_service \
                .get_market_data_sources()

            # Override the market data source service with the backtest market
            # data source service
            self.container.market_data_source_service.override(
                BacktestMarketDataSourceService(
                    market_service=self.container.market_service(),
                    market_credential_service=self.container
                    .market_credential_service(),
                    configuration_service=self.container
                    .configuration_service(),
                    market_data_sources=market_data_sources
                )
            )

            portfolio_conf_service = self.container.\
                portfolio_configuration_service()
            portfolio_snap_service = self.container.\
                portfolio_snapshot_service()
            configuration_service = self.container.configuration_service()
            market_data_source_service = self.container.\
                market_data_source_service()
            # Override the order service with the backtest order service
            self.container.order_service.override(
                OrderBacktestService(
                    trade_service=self.container.trade_service(),
                    order_repository=self.container.order_repository(),
                    position_repository=self.container.position_repository(),
                    portfolio_repository=self.container.portfolio_repository(),
                    portfolio_configuration_service=portfolio_conf_service,
                    portfolio_snapshot_service=portfolio_snap_service,
                    configuration_service=configuration_service,
                    market_data_source_service=market_data_source_service
                )
            )

        # Initialize all market credentials
        self._market_credential_service = self.container.\
            market_credential_service()
        self._market_credential_service.initialize()

        # Add all market data sources of the strategies to the market data
        # source service
        self._market_data_source_service = self.container.\
            market_data_source_service()
        self._market_data_source_service.market_data_sources = \
            self._market_data_sources

        for strategy in self.algorithm.strategies:

            if strategy.market_data_sources is not None:
                for market_data_source in strategy.market_data_sources:
                    self._market_data_source_service.add(market_data_source)

        # Initialize the market data source service
        self._market_data_source_service.initialize_market_data_sources()

        portfolio_configuration_service = self.container \
            .portfolio_configuration_service()

        # Re-init the market service because the portfolio configuration
        # service is a singleton
        portfolio_configuration_service.market_service \
            = self.container.market_service()

        if portfolio_configuration_service.count() == 0:
            raise OperationalException("No portfolios configured")

        self.algorithm.initialize_services(
            context=self.container.context(),
            configuration_service=self.container.configuration_service(),
            market_data_source_service=self._market_data_source_service,
            market_credential_service=self.container
            .market_credential_service(),
            portfolio_service=self.container.portfolio_service(),
            position_service=self.container.position_service(),
            order_service=self.container.order_service(),
            portfolio_configuration_service=self.container
            .portfolio_configuration_service(),
            market_service=self.container.market_service(),
            strategy_orchestrator_service=self.container
            .strategy_orchestrator_service(),
            trade_service=self.container.trade_service(),
        )

<<<<<<< HEAD
        # Ensure that all resource directories exist
        self._create_resources_if_not_exists()

        # Setup the database
        setup_sqlalchemy(self)
        create_all_tables()

        # Initialize all market credentials
        market_credential_service = self.container.market_credential_service()
        market_credential_service.initialize()

        # Initialize all market data sources from registered the strategies
        market_data_source_service = \
            self.container.market_data_source_service()

        for strategy in self.algorithm.strategies:

            if strategy.market_data_sources is not None:
                for market_data_source in strategy.market_data_sources:
                    market_data_source_service.add(market_data_source)

        config = self.container.configuration_service().get_config()

=======
        config = self.container.configuration_service().get_config()

>>>>>>> cf6e6a65
        if config[APP_MODE] == AppMode.WEB.value:
            self._configuration_service.add_value(
                APP_MODE, AppMode.WEB.value
            )
            self._initialize_web()

        # Initialize all portfolios that are registered
        portfolio_configuration_service = self.container \
            .portfolio_configuration_service()
        portfolio_service = self.container.portfolio_service()

        # Throw an error if no portfolios are configured
        if portfolio_configuration_service.count() == 0:
            raise OperationalException("No portfolios configured")

        if Environment.BACKTEST.equals(config[ENVIRONMENT]):
            initial_backtest_amount = config.get(
                BACKTESTING_INITIAL_AMOUNT, None
            )

            for portfolio_configuration \
                    in portfolio_configuration_service.get_all():

                if not portfolio_service.exists(
                    {"identifier": portfolio_configuration.identifier}
                ):
                    portfolio = (
                        portfolio_service.create_portfolio_from_configuration(
                            portfolio_configuration,
                            initial_amount=initial_backtest_amount,
                        )
                    )
<<<<<<< HEAD

        portfolios = portfolio_service.get_all()
=======
        else:
            synced_portfolios = []

            for portfolio_configuration \
                    in portfolio_configuration_service.get_all():

                if not portfolio_service.exists(
                    {"identifier": portfolio_configuration.identifier}
                ):
                    portfolio = portfolio_service\
                        .create_portfolio_from_configuration(
                            portfolio_configuration
                        )

            portfolios = portfolio_service.get_all()
>>>>>>> cf6e6a65

        for portfolio in portfolios:

            if portfolio not in synced_portfolios:
                self.sync(portfolio)

    def sync(self, portfolio):
        """
        Sync the portfolio with the exchange. This method should be called
        before running the algorithm. It syncs the portfolio with the
        exchange by syncing the unallocated balance, positions, orders, and
        trades.

        Args:
            portfolio (Portfolio): The portfolio to sync

        Returns:
            None
        """
        logger.info(f"Syncing portfolio {portfolio.identifier}")
        portfolio_sync_service = self.container.portfolio_sync_service()

        # Sync unallocated balance
        portfolio_sync_service.sync_unallocated(portfolio)

        # Sync all orders from exchange with current order history
        portfolio_sync_service.sync_orders(portfolio)

<<<<<<< HEAD
        # Sync all trades from exchange with current trade history
        portfolio_sync_service.sync_trades(portfolio)

    def _initialize_standard(self):
        """
        Initialize the app for standard mode by setting the configuration
        parameters for standard mode and overriding the services with the
        standard services equivalents.

        Standard has the following implications:
        db: sqlite
        web: False
        app: Standard
        algorithm: Standard
        """
        configuration_service = self.container.configuration_service()
        resource_dir = configuration_service.config[RESOURCE_DIRECTORY]

        if resource_dir is None:
            configuration_service.config[SQLALCHEMY_DATABASE_URI] = "sqlite://"
        else:
            resource_dir = self._create_resource_directory_if_not_exists()
            configuration_service.config[DATABASE_DIRECTORY_PATH] = \
                os.path.join(resource_dir, "databases")
            configuration_service.config[DATABASE_NAME] \
                = "prod-database.sqlite3"
            configuration_service.config[SQLALCHEMY_DATABASE_URI] = \
                "sqlite:///" + os.path.join(
                    configuration_service.config[DATABASE_DIRECTORY_PATH],
                    configuration_service.config[DATABASE_NAME]
                )
            self._create_database_if_not_exists()

    def _initialize_app_for_backtest(
        self,
        backtest_date_range: BacktestDateRange,
        pending_order_check_interval=None,
    ) -> None:
        """
        Initialize the app for backtesting by setting the configuration
        parameters for backtesting and overriding the services with the
        backtest services equivalents. This method should only be called
        before running a backtest or a set of backtests and should be called
        once.

        Args:
            backtest_date_range: instance of BacktestDateRange
            pending_order_check_interval: The interval at which to check
            pending orders (e.g. 1h, 1d, 1w)

        Return None
        """
        # Set all config vars for backtesting
        configuration_service = self.container.configuration_service()
        configuration_service.add_value(
            ENVIRONMENT, Environment.BACKTEST.value
        )
        configuration_service.add_value(
            BACKTESTING_START_DATE, backtest_date_range.start_date
        )
        configuration_service.add_value(
            BACKTESTING_END_DATE, backtest_date_range.end_date
        )
        configuration_service.add_value(
            DATABASE_NAME, "backtest-database.sqlite3"
        )
        configuration_service.add_value(
            DATABASE_DIRECTORY_PATH,
            os.path.join(
                configuration_service.config[
                    RESOURCE_DIRECTORY
                ],
                "backtest_databases"
            )
        )

        if pending_order_check_interval is not None:
            configuration_service.add_value(
                BACKTESTING_PENDING_ORDER_CHECK_INTERVAL,
                pending_order_check_interval
            )

        # Create resource dir if not exits
        self._create_resources_if_not_exists()

    def _create_backtest_database_if_not_exists(self):
        """
        Create the backtest database if it does not exist. This method
        should be called before running a backtest for an algorithm.
        It creates the database if it does not exist.

        Parameters:
            None

        Returns
            None
        """
        configuration_service = self.container.configuration_service()
        resource_dir = configuration_service.config[RESOURCE_DIRECTORY]

        # Create the database if not exists
        configuration_service.add_value(
            DATABASE_NAME, "backtest-database.sqlite3"
        )
        configuration_service.add_value(
            DATABASE_DIRECTORY_PATH,
            os.path.join(resource_dir, "databases")
        )

        database_path = os.path.join(
            configuration_service.config[DATABASE_DIRECTORY_PATH],
            configuration_service.config[DATABASE_NAME]
        )

        if os.path.exists(database_path):
            os.remove(database_path)

        sql_alchemy_uri = \
            "sqlite:///" + os.path.join(
                configuration_service.config[DATABASE_DIRECTORY_PATH],
                configuration_service.config[DATABASE_NAME]
            )

        configuration_service.add_value(
            SQLALCHEMY_DATABASE_URI, sql_alchemy_uri
        )
        self._create_database_if_not_exists()
        setup_sqlalchemy(self)
        create_all_tables()

    def _initialize_backtest_data_sources(self, algorithm):
        """
        Initialize the backtest data sources for the algorithm. This method
        should be called before running a backtest. It initializes the
        backtest data sources for the algorithm. It takes all registered
        data sources and converts them to backtest equivalents

        Args:
            algorithm: The algorithm to initialize for backtesting

        Returns
            None
        """

        market_data_sources = self._market_data_source_service \
            .get_market_data_sources()
        backtest_market_data_sources = []

        if algorithm.data_sources is not None \
                and len(algorithm.data_sources) > 0:

            for data_source in algorithm.data_sources:
                self.add_market_data_source(data_source)

        if market_data_sources is not None:
            backtest_market_data_sources = [
                market_data_source.to_backtest_market_data_source()
                for market_data_source in market_data_sources
                if market_data_source is not None
            ]

            for market_data_source in backtest_market_data_sources:
                if market_data_source is not None:
                    market_data_source.config = self.config

        # Override the market data source service with the backtest market
        # data source service
        self.container.market_data_source_service.override(
            BacktestMarketDataSourceService(
                market_data_sources=backtest_market_data_sources,
                market_service=self.container.market_service(),
                market_credential_service=self.container
                .market_credential_service(),
                configuration_service=self.container
                .configuration_service(),
            )
        )

        # Set all data sources to the algorithm
        algorithm.add_data_sources(backtest_market_data_sources)

    def _initialize_algorithm_for_backtest(self, algorithm):
        """
        Function to initialize the algorithm for backtesting. This method
        should be called before running a backtest. It initializes the
        all data sources to backtest data sources and overrides the services
        with the backtest services equivalents.

        Parameters:
            algorithm: The algorithm to initialize for backtesting

        Returns
            None
        """
        self._create_backtest_database_if_not_exists()
        self._initialize_backtest_data_sources(algorithm)

        # Override the portfolio service with the backtest portfolio service
        self.container.portfolio_service.override(
            BacktestPortfolioService(
                configuration_service=self.container.configuration_service(),
                market_credential_service=self.container
                .market_credential_service(),
                market_service=self.container.market_service(),
                position_service=self.container.position_service(),
                order_service=self.container.order_service(),
                portfolio_repository=self.container.portfolio_repository(),
                portfolio_configuration_service=self.container
                .portfolio_configuration_service(),
                portfolio_snapshot_service=self.container
                .portfolio_snapshot_service(),
            )
        )

        # Override the order service with the backtest order service
        market_data_source_service = self.container \
            .market_data_source_service()
        self.container.order_service.override(
            OrderBacktestService(
                order_repository=self.container.order_repository(),
                position_repository=self.container.position_repository(),
                portfolio_repository=self.container.portfolio_repository(),
                portfolio_configuration_service=self.container
                .portfolio_configuration_service(),
                portfolio_snapshot_service=self.container
                .portfolio_snapshot_service(),
                configuration_service=self.container.configuration_service(),
                market_data_source_service=market_data_source_service
            )
        )

        portfolio_configuration_service = self.container \
            .portfolio_configuration_service()

        # Re-init the market service because the portfolio configuration
        # service is a singleton
        portfolio_configuration_service.market_service \
            = self.container.market_service()

        if portfolio_configuration_service.count() == 0:
            raise OperationalException("No portfolios configured")

        strategy_orchestrator_service = \
            self.container.strategy_orchestrator_service()
        market_credential_service = self.container.market_credential_service()
        market_data_source_service = \
            self.container.market_data_source_service()
        # Initialize all services in the algorithm
        algorithm.initialize_services(
            configuration_service=self.container.configuration_service(),
            portfolio_configuration_service=self.container
            .portfolio_configuration_service(),
            portfolio_service=self.container.portfolio_service(),
            position_service=self.container.position_service(),
            order_service=self.container.order_service(),
            market_service=self.container.market_service(),
            strategy_orchestrator_service=strategy_orchestrator_service,
            market_credential_service=market_credential_service,
            market_data_source_service=market_data_source_service,
            trade_service=self.container.trade_service(),
        )

        # Create all portfolios
        portfolio_configuration_service = self.container \
            .portfolio_configuration_service()
        portfolio_configurations = portfolio_configuration_service.get_all()
        portfolio_service = self.container.portfolio_service()

        for portfolio_configuration in portfolio_configurations:
            portfolio_service.create_portfolio_from_configuration(
                portfolio_configuration
            )

=======
>>>>>>> cf6e6a65
    def run(
        self,
        payload: dict = None,
        number_of_iterations: int = None,
    ):
        """
        Entry point to run the application. This method should be called to
        start the algorithm. This method can be called in three modes:

        - Without any params: In this mode, the app runs until a keyboard
        interrupt is received. This mode is useful when running the app in
        a loop.
        - With a payload: In this mode, the app runs only once with the
        payload provided. This mode is useful when running the app in a
        one-off mode, such as running the app from the command line or
        on a schedule. Payload is a dictionary that contains the data to
        handle for the algorithm. This data should look like this:
        {
            "action": "RUN_STRATEGY",
        }
        - With a number of iterations: In this mode, the app runs for the
        number of iterations provided. This mode is useful when running the
        app in a loop for a fixed number of iterations.

        This function first checks if there is an algorithm registered.
         If not, it raises an OperationalException. Then it
         initializes the algorithm with the services and the configuration.

        Args:
            payload (dict): The payload to handle for the algorithm
            number_of_iterations (int): The number of iterations to run the
            algorithm for

        Returns:
            None
        """
        try:
<<<<<<< HEAD
=======
            configuration_service = self.container.configuration_service()
            config = configuration_service.get_config()

            # Run method should never be called with environment set to
            # backtest, if it is, then set the environment to prod
            if config[ENVIRONMENT] == Environment.BACKTEST.value:
                configuration_service.add_value(
                    ENVIRONMENT, Environment.PROD.value
                )

>>>>>>> cf6e6a65
            self.initialize_config()

            # Load the state if a state handler is provided
            if self._state_handler is not None:
                logger.info("Detected state handler, loading state")
                config = self.container.configuration_service().get_config()
                self._state_handler.load(config[RESOURCE_DIRECTORY])

            self.initialize()
            logger.info("Initialization complete")

            # Run all on_initialize hooks
            for hook in self._on_initialize_hooks:
                hook.on_run(self, self.algorithm)
<<<<<<< HEAD

            configuration_service = self.container.configuration_service()
            config = configuration_service.get_config()

            # Run in payload mode if payload is provided
            if payload is not None:
                logger.info("Running with payload")
                action_handler = ActionHandler.of(payload)
                response = action_handler.handle(
                    payload=payload, algorithm=self.algorithm
                )
                return response

            if AppMode.WEB.equals(config[APP_MODE]):
                logger.info("Running web")
                flask_thread = threading.Thread(
                    name='Web App',
                    target=self._flask_app.run,
                    kwargs={"port": 8080}
                )
                flask_thread.setDaemon(True)
                flask_thread.start()

            self.algorithm.start(number_of_iterations=number_of_iterations)
            number_of_iterations_since_last_orders_check = 1
            self.algorithm.check_pending_orders()

            try:
                while self.algorithm.running:
                    if number_of_iterations_since_last_orders_check == 30:
                        logger.info("Checking pending orders")
                        number_of_iterations_since_last_orders_check = 1

                    self.algorithm.run_jobs()
                    number_of_iterations_since_last_orders_check += 1
                    sleep(1)
            except KeyboardInterrupt:
                exit(0)
        finally:
            # Upload state if state handler is provided
            if self._state_handler is not None:
                logger.info("Detected state handler, saving state")
                config = self.container.configuration_service().get_config()
                self._state_handler.save(config[RESOURCE_DIRECTORY])
=======

            configuration_service = self.container.configuration_service()
            config = configuration_service.get_config()
>>>>>>> cf6e6a65

            # Run in payload mode if payload is provided
            if payload is not None:
                logger.info("Running with payload")
                action_handler = ActionHandler.of(payload)
                response = action_handler.handle(
                    payload=payload, algorithm=self.algorithm
                )
                return response

            if AppMode.WEB.equals(config[APP_MODE]):
                logger.info("Running web")
                flask_thread = threading.Thread(
                    name='Web App',
                    target=self._flask_app.run,
                    kwargs={"port": 8080}
                )
                flask_thread.daemon = True
                flask_thread.start()

            self.algorithm.start(number_of_iterations=number_of_iterations)
            number_of_iterations_since_last_orders_check = 1

            try:
                while self.algorithm.running:
                    if number_of_iterations_since_last_orders_check == 30:
                        logger.info("Checking pending orders")
                        number_of_iterations_since_last_orders_check = 1

                    self.algorithm.run_jobs(context=self.container.context())
                    number_of_iterations_since_last_orders_check += 1
                    sleep(1)
            except KeyboardInterrupt:
                exit(0)
        except Exception as e:
            logger.error(e)
        finally:
            self.algorithm.stop()

            # Upload state if state handler is provided
            if self._state_handler is not None:
                logger.info("Detected state handler, saving state")
                config = self.container.configuration_service().get_config()
                self._state_handler.save(config[RESOURCE_DIRECTORY])

    def reset(self):
        self._started = False
        self.algorithm.reset()

    def add_portfolio_configuration(self, portfolio_configuration):
        portfolio_configuration_service = self.container \
            .portfolio_configuration_service()
        portfolio_configuration_service.add(portfolio_configuration)

<<<<<<< HEAD
    @property
    def running(self):
        return self.algorithm.running

=======
>>>>>>> cf6e6a65
    def task(
        self,
        function=None,
        time_unit: TimeUnit = TimeUnit.MINUTE,
        interval=10,
    ):
        if function:
            task = Task(
                decorated=function,
                time_unit=time_unit,
                interval=interval,
            )
            self.algorithm.add_task(task)
        else:
            def wrapper(f):
                self.algorithm.add_task(
                    Task(
                        decorated=f,
                        time_unit=time_unit,
                        interval=interval
                    )
                )
                return f

            return wrapper

    def _initialize_web(self):
        """
        Initialize the app for web mode by setting the configuration
        parameters for web mode and overriding the services with the
        web services equivalents.

        Web has the following implications:
        - db
            - sqlite
        - services
            - Flask app
            - Investing Algorithm Framework App
            - Algorithm
        """
        configuration_service = self.container.configuration_service()
        self._flask_app = create_flask_app(configuration_service)

    def _create_resources_if_not_exists(self):
        """
        Function to create the resources required by the app if they
          do not exist. This function will check if the resource directory
          exists and check if the database directory exists. If they do
          not exist, it will create them.

        Returns:
            None
        """
        configuration_service = self.container.configuration_service()
        config = configuration_service.get_config()
        resource_dir = config[RESOURCE_DIRECTORY]
        database_dir = config[DATABASE_DIRECTORY_PATH]

        if resource_dir is None:
            raise OperationalException(
                "Resource directory is not specified in the config, please "
                "specify the resource directory in the config with the key "
                "RESOURCE_DIRECTORY"
            )

        if not os.path.isdir(resource_dir):
            try:
                os.makedirs(resource_dir)
            except OSError as e:
                logger.error(e)
                raise OperationalException(
                    "Could not create resource directory"
                )

        if not os.path.isdir(database_dir):
<<<<<<< HEAD
            try:
                os.makedirs(database_dir)
            except OSError as e:
                logger.error(e)
                raise OperationalException(
                    "Could not create database directory"
                )

    def _create_database_if_not_exists(self):
        configuration_service = self.container.configuration_service()
        database_dir = configuration_service.config \
            .get(DATABASE_DIRECTORY_PATH, None)

        if database_dir is None:
            return

        config = configuration_service.get_config()
        database_name = config[DATABASE_NAME]

        if database_name is None:
            return

        database_path = os.path.join(database_dir, database_name)

        if not os.path.exists(database_path):

            if not os.path.isdir(database_dir):
                os.makedirs(database_dir)

=======
>>>>>>> cf6e6a65
            try:
                os.makedirs(database_dir)
            except OSError as e:
                logger.error(e)
                raise OperationalException(
                    "Could not create database directory"
                )

    def get_portfolio_configurations(self):
        return self.algorithm.get_portfolio_configurations()

    def run_backtest(
        self,
        backtest_date_range: BacktestDateRange,
        initial_amount=None,
        pending_order_check_interval=None,
        output_directory=None,
        algorithm: Algorithm = None
    ) -> BacktestReport:
        """
        Run a backtest for an algorithm. This method should be called when
        running a backtest.

        Args:
            backtest_date_range: The date range to run the backtest for
                (instance of BacktestDateRange)
            initial_amount: The initial amount to start the backtest with.
                This will be the amount of trading currency that the backtest
                portfolio will start with.
            algorithm: The algorithm to run a backtest for (instance of
                Algorithm)
            pending_order_check_interval: str - pending_order_check_interval:
              The interval at which to check pending orders (e.g. 1h, 1d, 1w)
            output_directory: str - The directory to
              write the backtest report to

        Returns:
            Instance of BacktestReport
        """
        if algorithm is not None:
            self.algorithm = algorithm

        if self.algorithm is None:
            raise OperationalException("No algorithm registered")

        # Add backtest configuration to the config
        self.set_config_with_dict({
            ENVIRONMENT: Environment.BACKTEST.value,
            BACKTESTING_START_DATE: backtest_date_range.start_date,
            BACKTESTING_END_DATE: backtest_date_range.end_date,
            DATABASE_NAME: "backtest-database.sqlite3",
            DATABASE_DIRECTORY_NAME: "backtest_databases",
            BACKTESTING_PENDING_ORDER_CHECK_INTERVAL: (
                pending_order_check_interval
            ),
            BACKTESTING_INITIAL_AMOUNT: initial_amount
        })

        self.initialize_config()
        config = self._configuration_service.get_config()
        path = os.path.join(
            config[DATABASE_DIRECTORY_PATH],
            config[DATABASE_NAME]
        )
        # Remove the previous backtest db
        if os.path.exists(path):
            os.remove(path)

        self.initialize()

        backtest_service = self.container.backtest_service()
<<<<<<< HEAD
        configuration_service = self.container.configuration_service()
        config = configuration_service.get_config()
        backtest_service.resource_directory = config[RESOURCE_DIRECTORY]
=======
>>>>>>> cf6e6a65

        # Run the backtest with the backtest_service and collect the report
        report = backtest_service.run_backtest(
            algorithm=self.algorithm,
            initial_amount=initial_amount,
            backtest_date_range=backtest_date_range
        )
        config = self.container.configuration_service().get_config()

        if output_directory is None:
            output_directory = os.path.join(
                config[RESOURCE_DIRECTORY], "backtest_reports"
            )

        backtest_service.write_report_to_json(
            report=report, output_directory=output_directory
        )
        return report

    def run_backtests(
        self,
        algorithms,
        initial_amount=None,
        date_ranges: List[BacktestDateRange] = None,
        pending_order_check_interval=None,
        output_directory=None,
        checkpoint=False
    ) -> List[BacktestReport]:
        """
        Run a backtest for a set algorithm. This method should be called when
        running a backtest.

        Args:
            Algorithms: List[Algorithm] - The algorithms to run backtests for
            date_ranges: List[BacktestDateRange] - The date ranges to run the
                backtests for
            initial_amount: The initial amount to start the backtest with.
            pending_order_check_interval: str - The interval at which to check
                pending orders
            output_directory: str - The directory to write the backtest
              report to.
            checkpoint: bool - Whether to checkpoint the backtest,
              If True, then it will be checked if for a given algorithm name
                and date range, a backtest report already exists. If it does,
                then the backtest will not be run again. This is useful
                when running backtests for a large number of algorithms
                and date ranges where some of the backtests may fail
                and you want to re-run only the failed backtests.

        Returns
            List of BacktestReport intances
        """
        logger.info("Initializing backtests")
        reports = []

        for date_range in date_ranges:
            date_range: BacktestDateRange = date_range
            print(
                f"{COLOR_YELLOW}Running backtests for date "
                f"range:{COLOR_RESET} {COLOR_GREEN}{date_range.name} "
                f"{date_range.start_date} - "
                f"{date_range.end_date} for a "
                f"total of {len(algorithms)} algorithms.{COLOR_RESET}"
            )

            for algorithm in algorithms:

                if checkpoint:
                    backtest_service = self.container.backtest_service()
                    report = backtest_service.get_report(
                        algorithm_name=algorithm.name,
                        backtest_date_range=date_range,
                        directory=output_directory
                    )

                    if report is not None:

                        print(
                            f"{COLOR_YELLOW}Backtest already exists "
                            f"for algorithm {algorithm.name} date "
                            f"range:{COLOR_RESET} {COLOR_GREEN} "
                            f"{date_range.name} "
                            f"{date_range.start_date} - "
                            f"{date_range.end_date}"
                        )
                        reports.append(report)
                        continue
                self.algorithm = algorithm
                self.set_config_with_dict({
                    ENVIRONMENT: Environment.BACKTEST.value,
                    BACKTESTING_START_DATE: date_range.start_date,
                    BACKTESTING_END_DATE: date_range.end_date,
                    DATABASE_NAME: "backtest-database.sqlite3",
                    DATABASE_DIRECTORY_NAME: "backtest_databases",
                    BACKTESTING_PENDING_ORDER_CHECK_INTERVAL: (
                        pending_order_check_interval
                    )
                })
                self.initialize_config()

                config = self._configuration_service.get_config()

                path = os.path.join(
                    config[DATABASE_DIRECTORY_PATH],
                    config[DATABASE_NAME]
                )
                # Remove the previous backtest db
                if os.path.exists(path):
                    os.remove(path)

                self.initialize()
                backtest_service = self.container.backtest_service()
                backtest_service.resource_directory = self.config[
                    RESOURCE_DIRECTORY
                ]

                # Run the backtest with the backtest_service
                # and collect the report
                report = backtest_service.run_backtest(
                    algorithm=self.algorithm,
                    initial_amount=initial_amount,
                    backtest_date_range=date_range
                )

                # Add date range name to report if present
                if date_range.name is not None:
                    report.date_range_name = date_range.name

                if output_directory is None:
                    output_directory = os.path.join(
                        self.config[RESOURCE_DIRECTORY], "backtest_reports"
                    )

                backtest_service.write_report_to_json(
                    report=report, output_directory=output_directory
                )
                reports.append(report)

        return reports

    def add_market_data_source(self, market_data_source):
        """
        Function to add a market data source to the app. The market data
        source should be an instance of MarketDataSource.

        This is a seperate function from the market data source service. This
        is because the market data source service can be re-initialized.
        Therefore we need a persistent list of market data sources in the app.

        Args:
            market_data_source: Instance of MarketDataSource

        Returns:
            None
        """

        # Check if the market data source is an instance of MarketDataSource
        if not isinstance(market_data_source, MarketDataSource):
            return

        # Check if there is already a market data source with the same
        # identifier
        for existing_market_data_source in self._market_data_sources:
            if existing_market_data_source.get_identifier() == \
                    market_data_source.get_identifier():
                return

        market_data_source.market_credential_service = \
            self._market_credential_service
        self._market_data_sources.append(market_data_source)

    def add_market_credential(self, market_credential: MarketCredential):
        market_credential.market = market_credential.market.upper()
        self._market_credential_service.add(market_credential)

    def on_initialize(self, app_hook: AppHook):
        """
        Function to add a hook that runs when the app is initialized. The hook
        should be an instance of AppHook.
        """

        if inspect.isclass(app_hook):
            app_hook = app_hook()

        self._on_initialize_hooks.append(app_hook)

    def after_initialize(self, app_hook: AppHook):
        """
        Function to add a hook that runs after the app is initialized.
        The hook should be an instance of AppHook.
        """

        if inspect.isclass(app_hook):
            app_hook = app_hook()

        self._on_after_initialize_hooks.append(app_hook)

    def add_strategy(self, strategy):
        """
        """
        if self.algorithm is None:
            self.algorithm = Algorithm(name=self._name)

        self.algorithm.add_strategy(strategy)<|MERGE_RESOLUTION|>--- conflicted
+++ resolved
@@ -40,16 +40,9 @@
 
 class App:
 
-<<<<<<< HEAD
-    def __init__(self, state_handler=None):
-        self._flask_app: Optional[Flask] = None
-        self.container = None
-        self._algorithm: Optional[Algorithm] = None
-=======
     def __init__(self, state_handler=None, name=None):
         self._flask_app: Optional[Flask] = None
         self.container = None
->>>>>>> cf6e6a65
         self._started = False
         self._tasks = []
         self._configuration_service = None
@@ -61,8 +54,6 @@
         self._on_initialize_hooks = []
         self._on_after_initialize_hooks = []
         self._state_handler = state_handler
-<<<<<<< HEAD
-=======
         self._name = name
         self._algorithm = Algorithm()
 
@@ -104,7 +95,6 @@
     @property
     def running(self):
         return self.algorithm.running
->>>>>>> cf6e6a65
 
     def add_algorithm(self, algorithm: Algorithm) -> None:
         """
@@ -160,18 +150,6 @@
                 DATABASE_NAME, "prod-database.sqlite3"
             )
 
-<<<<<<< HEAD
-        config = configuration_service.get_config()
-
-        if DATABASE_DIRECTORY_PATH not in config \
-                or config[DATABASE_DIRECTORY_PATH] is None:
-            resource_dir = config[RESOURCE_DIRECTORY]
-            configuration_service.add_value(
-                DATABASE_DIRECTORY_PATH,
-                os.path.join(resource_dir, "databases")
-            )
-
-=======
         # Set the database directory name
         if Environment.BACKTEST.equals(config[ENVIRONMENT]):
             configuration_service.add_value(
@@ -205,7 +183,6 @@
             DATABASE_DIRECTORY_PATH,
             os.path.join(resource_dir, database_dir_name)
         )
->>>>>>> cf6e6a65
         config = configuration_service.get_config()
 
         if SQLALCHEMY_DATABASE_URI not in config \
@@ -364,34 +341,8 @@
             trade_service=self.container.trade_service(),
         )
 
-<<<<<<< HEAD
-        # Ensure that all resource directories exist
-        self._create_resources_if_not_exists()
-
-        # Setup the database
-        setup_sqlalchemy(self)
-        create_all_tables()
-
-        # Initialize all market credentials
-        market_credential_service = self.container.market_credential_service()
-        market_credential_service.initialize()
-
-        # Initialize all market data sources from registered the strategies
-        market_data_source_service = \
-            self.container.market_data_source_service()
-
-        for strategy in self.algorithm.strategies:
-
-            if strategy.market_data_sources is not None:
-                for market_data_source in strategy.market_data_sources:
-                    market_data_source_service.add(market_data_source)
-
         config = self.container.configuration_service().get_config()
 
-=======
-        config = self.container.configuration_service().get_config()
-
->>>>>>> cf6e6a65
         if config[APP_MODE] == AppMode.WEB.value:
             self._configuration_service.add_value(
                 APP_MODE, AppMode.WEB.value
@@ -424,10 +375,6 @@
                             initial_amount=initial_backtest_amount,
                         )
                     )
-<<<<<<< HEAD
-
-        portfolios = portfolio_service.get_all()
-=======
         else:
             synced_portfolios = []
 
@@ -443,12 +390,11 @@
                         )
 
             portfolios = portfolio_service.get_all()
->>>>>>> cf6e6a65
-
-        for portfolio in portfolios:
-
-            if portfolio not in synced_portfolios:
-                self.sync(portfolio)
+
+            for portfolio in portfolios:
+
+                if portfolio not in synced_portfolios:
+                    self.sync(portfolio)
 
     def sync(self, portfolio):
         """
@@ -472,282 +418,6 @@
         # Sync all orders from exchange with current order history
         portfolio_sync_service.sync_orders(portfolio)
 
-<<<<<<< HEAD
-        # Sync all trades from exchange with current trade history
-        portfolio_sync_service.sync_trades(portfolio)
-
-    def _initialize_standard(self):
-        """
-        Initialize the app for standard mode by setting the configuration
-        parameters for standard mode and overriding the services with the
-        standard services equivalents.
-
-        Standard has the following implications:
-        db: sqlite
-        web: False
-        app: Standard
-        algorithm: Standard
-        """
-        configuration_service = self.container.configuration_service()
-        resource_dir = configuration_service.config[RESOURCE_DIRECTORY]
-
-        if resource_dir is None:
-            configuration_service.config[SQLALCHEMY_DATABASE_URI] = "sqlite://"
-        else:
-            resource_dir = self._create_resource_directory_if_not_exists()
-            configuration_service.config[DATABASE_DIRECTORY_PATH] = \
-                os.path.join(resource_dir, "databases")
-            configuration_service.config[DATABASE_NAME] \
-                = "prod-database.sqlite3"
-            configuration_service.config[SQLALCHEMY_DATABASE_URI] = \
-                "sqlite:///" + os.path.join(
-                    configuration_service.config[DATABASE_DIRECTORY_PATH],
-                    configuration_service.config[DATABASE_NAME]
-                )
-            self._create_database_if_not_exists()
-
-    def _initialize_app_for_backtest(
-        self,
-        backtest_date_range: BacktestDateRange,
-        pending_order_check_interval=None,
-    ) -> None:
-        """
-        Initialize the app for backtesting by setting the configuration
-        parameters for backtesting and overriding the services with the
-        backtest services equivalents. This method should only be called
-        before running a backtest or a set of backtests and should be called
-        once.
-
-        Args:
-            backtest_date_range: instance of BacktestDateRange
-            pending_order_check_interval: The interval at which to check
-            pending orders (e.g. 1h, 1d, 1w)
-
-        Return None
-        """
-        # Set all config vars for backtesting
-        configuration_service = self.container.configuration_service()
-        configuration_service.add_value(
-            ENVIRONMENT, Environment.BACKTEST.value
-        )
-        configuration_service.add_value(
-            BACKTESTING_START_DATE, backtest_date_range.start_date
-        )
-        configuration_service.add_value(
-            BACKTESTING_END_DATE, backtest_date_range.end_date
-        )
-        configuration_service.add_value(
-            DATABASE_NAME, "backtest-database.sqlite3"
-        )
-        configuration_service.add_value(
-            DATABASE_DIRECTORY_PATH,
-            os.path.join(
-                configuration_service.config[
-                    RESOURCE_DIRECTORY
-                ],
-                "backtest_databases"
-            )
-        )
-
-        if pending_order_check_interval is not None:
-            configuration_service.add_value(
-                BACKTESTING_PENDING_ORDER_CHECK_INTERVAL,
-                pending_order_check_interval
-            )
-
-        # Create resource dir if not exits
-        self._create_resources_if_not_exists()
-
-    def _create_backtest_database_if_not_exists(self):
-        """
-        Create the backtest database if it does not exist. This method
-        should be called before running a backtest for an algorithm.
-        It creates the database if it does not exist.
-
-        Parameters:
-            None
-
-        Returns
-            None
-        """
-        configuration_service = self.container.configuration_service()
-        resource_dir = configuration_service.config[RESOURCE_DIRECTORY]
-
-        # Create the database if not exists
-        configuration_service.add_value(
-            DATABASE_NAME, "backtest-database.sqlite3"
-        )
-        configuration_service.add_value(
-            DATABASE_DIRECTORY_PATH,
-            os.path.join(resource_dir, "databases")
-        )
-
-        database_path = os.path.join(
-            configuration_service.config[DATABASE_DIRECTORY_PATH],
-            configuration_service.config[DATABASE_NAME]
-        )
-
-        if os.path.exists(database_path):
-            os.remove(database_path)
-
-        sql_alchemy_uri = \
-            "sqlite:///" + os.path.join(
-                configuration_service.config[DATABASE_DIRECTORY_PATH],
-                configuration_service.config[DATABASE_NAME]
-            )
-
-        configuration_service.add_value(
-            SQLALCHEMY_DATABASE_URI, sql_alchemy_uri
-        )
-        self._create_database_if_not_exists()
-        setup_sqlalchemy(self)
-        create_all_tables()
-
-    def _initialize_backtest_data_sources(self, algorithm):
-        """
-        Initialize the backtest data sources for the algorithm. This method
-        should be called before running a backtest. It initializes the
-        backtest data sources for the algorithm. It takes all registered
-        data sources and converts them to backtest equivalents
-
-        Args:
-            algorithm: The algorithm to initialize for backtesting
-
-        Returns
-            None
-        """
-
-        market_data_sources = self._market_data_source_service \
-            .get_market_data_sources()
-        backtest_market_data_sources = []
-
-        if algorithm.data_sources is not None \
-                and len(algorithm.data_sources) > 0:
-
-            for data_source in algorithm.data_sources:
-                self.add_market_data_source(data_source)
-
-        if market_data_sources is not None:
-            backtest_market_data_sources = [
-                market_data_source.to_backtest_market_data_source()
-                for market_data_source in market_data_sources
-                if market_data_source is not None
-            ]
-
-            for market_data_source in backtest_market_data_sources:
-                if market_data_source is not None:
-                    market_data_source.config = self.config
-
-        # Override the market data source service with the backtest market
-        # data source service
-        self.container.market_data_source_service.override(
-            BacktestMarketDataSourceService(
-                market_data_sources=backtest_market_data_sources,
-                market_service=self.container.market_service(),
-                market_credential_service=self.container
-                .market_credential_service(),
-                configuration_service=self.container
-                .configuration_service(),
-            )
-        )
-
-        # Set all data sources to the algorithm
-        algorithm.add_data_sources(backtest_market_data_sources)
-
-    def _initialize_algorithm_for_backtest(self, algorithm):
-        """
-        Function to initialize the algorithm for backtesting. This method
-        should be called before running a backtest. It initializes the
-        all data sources to backtest data sources and overrides the services
-        with the backtest services equivalents.
-
-        Parameters:
-            algorithm: The algorithm to initialize for backtesting
-
-        Returns
-            None
-        """
-        self._create_backtest_database_if_not_exists()
-        self._initialize_backtest_data_sources(algorithm)
-
-        # Override the portfolio service with the backtest portfolio service
-        self.container.portfolio_service.override(
-            BacktestPortfolioService(
-                configuration_service=self.container.configuration_service(),
-                market_credential_service=self.container
-                .market_credential_service(),
-                market_service=self.container.market_service(),
-                position_service=self.container.position_service(),
-                order_service=self.container.order_service(),
-                portfolio_repository=self.container.portfolio_repository(),
-                portfolio_configuration_service=self.container
-                .portfolio_configuration_service(),
-                portfolio_snapshot_service=self.container
-                .portfolio_snapshot_service(),
-            )
-        )
-
-        # Override the order service with the backtest order service
-        market_data_source_service = self.container \
-            .market_data_source_service()
-        self.container.order_service.override(
-            OrderBacktestService(
-                order_repository=self.container.order_repository(),
-                position_repository=self.container.position_repository(),
-                portfolio_repository=self.container.portfolio_repository(),
-                portfolio_configuration_service=self.container
-                .portfolio_configuration_service(),
-                portfolio_snapshot_service=self.container
-                .portfolio_snapshot_service(),
-                configuration_service=self.container.configuration_service(),
-                market_data_source_service=market_data_source_service
-            )
-        )
-
-        portfolio_configuration_service = self.container \
-            .portfolio_configuration_service()
-
-        # Re-init the market service because the portfolio configuration
-        # service is a singleton
-        portfolio_configuration_service.market_service \
-            = self.container.market_service()
-
-        if portfolio_configuration_service.count() == 0:
-            raise OperationalException("No portfolios configured")
-
-        strategy_orchestrator_service = \
-            self.container.strategy_orchestrator_service()
-        market_credential_service = self.container.market_credential_service()
-        market_data_source_service = \
-            self.container.market_data_source_service()
-        # Initialize all services in the algorithm
-        algorithm.initialize_services(
-            configuration_service=self.container.configuration_service(),
-            portfolio_configuration_service=self.container
-            .portfolio_configuration_service(),
-            portfolio_service=self.container.portfolio_service(),
-            position_service=self.container.position_service(),
-            order_service=self.container.order_service(),
-            market_service=self.container.market_service(),
-            strategy_orchestrator_service=strategy_orchestrator_service,
-            market_credential_service=market_credential_service,
-            market_data_source_service=market_data_source_service,
-            trade_service=self.container.trade_service(),
-        )
-
-        # Create all portfolios
-        portfolio_configuration_service = self.container \
-            .portfolio_configuration_service()
-        portfolio_configurations = portfolio_configuration_service.get_all()
-        portfolio_service = self.container.portfolio_service()
-
-        for portfolio_configuration in portfolio_configurations:
-            portfolio_service.create_portfolio_from_configuration(
-                portfolio_configuration
-            )
-
-=======
->>>>>>> cf6e6a65
     def run(
         self,
         payload: dict = None,
@@ -785,8 +455,6 @@
             None
         """
         try:
-<<<<<<< HEAD
-=======
             configuration_service = self.container.configuration_service()
             config = configuration_service.get_config()
 
@@ -797,7 +465,6 @@
                     ENVIRONMENT, Environment.PROD.value
                 )
 
->>>>>>> cf6e6a65
             self.initialize_config()
 
             # Load the state if a state handler is provided
@@ -812,56 +479,9 @@
             # Run all on_initialize hooks
             for hook in self._on_initialize_hooks:
                 hook.on_run(self, self.algorithm)
-<<<<<<< HEAD
 
             configuration_service = self.container.configuration_service()
             config = configuration_service.get_config()
-
-            # Run in payload mode if payload is provided
-            if payload is not None:
-                logger.info("Running with payload")
-                action_handler = ActionHandler.of(payload)
-                response = action_handler.handle(
-                    payload=payload, algorithm=self.algorithm
-                )
-                return response
-
-            if AppMode.WEB.equals(config[APP_MODE]):
-                logger.info("Running web")
-                flask_thread = threading.Thread(
-                    name='Web App',
-                    target=self._flask_app.run,
-                    kwargs={"port": 8080}
-                )
-                flask_thread.setDaemon(True)
-                flask_thread.start()
-
-            self.algorithm.start(number_of_iterations=number_of_iterations)
-            number_of_iterations_since_last_orders_check = 1
-            self.algorithm.check_pending_orders()
-
-            try:
-                while self.algorithm.running:
-                    if number_of_iterations_since_last_orders_check == 30:
-                        logger.info("Checking pending orders")
-                        number_of_iterations_since_last_orders_check = 1
-
-                    self.algorithm.run_jobs()
-                    number_of_iterations_since_last_orders_check += 1
-                    sleep(1)
-            except KeyboardInterrupt:
-                exit(0)
-        finally:
-            # Upload state if state handler is provided
-            if self._state_handler is not None:
-                logger.info("Detected state handler, saving state")
-                config = self.container.configuration_service().get_config()
-                self._state_handler.save(config[RESOURCE_DIRECTORY])
-=======
-
-            configuration_service = self.container.configuration_service()
-            config = configuration_service.get_config()
->>>>>>> cf6e6a65
 
             # Run in payload mode if payload is provided
             if payload is not None:
@@ -916,13 +536,6 @@
             .portfolio_configuration_service()
         portfolio_configuration_service.add(portfolio_configuration)
 
-<<<<<<< HEAD
-    @property
-    def running(self):
-        return self.algorithm.running
-
-=======
->>>>>>> cf6e6a65
     def task(
         self,
         function=None,
@@ -998,38 +611,6 @@
                 )
 
         if not os.path.isdir(database_dir):
-<<<<<<< HEAD
-            try:
-                os.makedirs(database_dir)
-            except OSError as e:
-                logger.error(e)
-                raise OperationalException(
-                    "Could not create database directory"
-                )
-
-    def _create_database_if_not_exists(self):
-        configuration_service = self.container.configuration_service()
-        database_dir = configuration_service.config \
-            .get(DATABASE_DIRECTORY_PATH, None)
-
-        if database_dir is None:
-            return
-
-        config = configuration_service.get_config()
-        database_name = config[DATABASE_NAME]
-
-        if database_name is None:
-            return
-
-        database_path = os.path.join(database_dir, database_name)
-
-        if not os.path.exists(database_path):
-
-            if not os.path.isdir(database_dir):
-                os.makedirs(database_dir)
-
-=======
->>>>>>> cf6e6a65
             try:
                 os.makedirs(database_dir)
             except OSError as e:
@@ -1101,12 +682,6 @@
         self.initialize()
 
         backtest_service = self.container.backtest_service()
-<<<<<<< HEAD
-        configuration_service = self.container.configuration_service()
-        config = configuration_service.get_config()
-        backtest_service.resource_directory = config[RESOURCE_DIRECTORY]
-=======
->>>>>>> cf6e6a65
 
         # Run the backtest with the backtest_service and collect the report
         report = backtest_service.run_backtest(
