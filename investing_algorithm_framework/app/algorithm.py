--- conflicted
+++ resolved
@@ -160,11 +160,6 @@
             None
         """
         self.strategy_orchestrator_service.start(
-<<<<<<< HEAD
-            algorithm=self,
-            number_of_iterations=number_of_iterations
-        )
-=======
             context=self.context,
             number_of_iterations=number_of_iterations
         )
@@ -181,7 +176,6 @@
 
         if self.strategy_orchestrator_service is not None:
             self.strategy_orchestrator_service.stop()
->>>>>>> cf6e6a65
 
     @property
     def name(self):
@@ -236,310 +230,6 @@
         """
         self.strategy_orchestrator_service.run_pending_jobs()
 
-<<<<<<< HEAD
-    def create_order(
-        self,
-        target_symbol,
-        price,
-        order_type,
-        order_side,
-        amount,
-        market=None,
-        execute=True,
-        validate=True,
-        sync=True
-    ):
-        """
-        Function to create an order. This function will create an order
-        and execute it if the execute parameter is set to True. If the
-        validate parameter is set to True, the order will be validated
-
-        Args:
-            target_symbol: The symbol of the asset to trade
-            price: The price of the asset
-            order_type: The type of the order
-            order_side: The side of the order
-            amount: The amount of the asset to trade
-            market: The market to trade the asset
-            execute: If set to True, the order will be executed
-            validate: If set to True, the order will be validated
-            sync: If set to True, the created order will be synced
-            with the portfolio of the algorithm.
-
-        Returns:
-            The order created
-        """
-        portfolio = self.portfolio_service.find({"market": market})
-        order_data = {
-            "target_symbol": target_symbol,
-            "price": price,
-            "amount": amount,
-            "order_type": order_type,
-            "order_side": order_side,
-            "portfolio_id": portfolio.id,
-            "status": OrderStatus.CREATED.value,
-            "trading_symbol": portfolio.trading_symbol,
-        }
-
-        if BACKTESTING_FLAG in self.configuration_service.config \
-                and self.configuration_service.config[BACKTESTING_FLAG]:
-            order_data["created_at"] = \
-                self.configuration_service.config[BACKTESTING_INDEX_DATETIME]
-
-        return self.order_service.create(
-            order_data, execute=execute, validate=validate, sync=sync
-        )
-
-    def has_balance(self, symbol, amount, market=None):
-        """
-        Function to check if the portfolio has enough balance to
-        create an order. This function will return True if the
-        portfolio has enough balance to create an order, False
-        otherwise.
-
-        Parameters:
-            symbol: The symbol of the asset
-            amount: The amount of the asset
-            market: The market of the asset
-
-        Returns:
-            Boolean: True if the portfolio has enough balance
-        """
-
-        portfolio = self.portfolio_service.find({"market": market})
-        position = self.position_service.find(
-            {"portfolio": portfolio.id, "symbol": symbol}
-        )
-
-        if position is None:
-            return False
-
-        return position.get_amount() >= amount
-
-    def create_limit_order(
-        self,
-        target_symbol,
-        price,
-        order_side,
-        amount=None,
-        amount_trading_symbol=None,
-        percentage=None,
-        percentage_of_portfolio=None,
-        percentage_of_position=None,
-        precision=None,
-        market=None,
-        execute=True,
-        validate=True,
-        sync=True
-    ):
-        """
-        Function to create a limit order. This function will create a limit
-        order and execute it if the execute parameter is set to True. If the
-        validate parameter is set to True, the order will be validated
-
-        Parameters:
-            target_symbol: The symbol of the asset to trade
-            price: The price of the asset
-            order_side: The side of the order
-            amount (optional): The amount of the asset to trade
-            amount_trading_symbol (optional): The amount of the
-              trading symbol to trade
-            percentage (optional): The percentage of the portfolio
-              to allocate to the
-                order
-            percentage_of_portfolio (optional): The percentage
-              of the portfolio to allocate to the order
-            percentage_of_position (optional): The percentage
-              of the position to allocate to
-                the order. (Only supported for SELL orders)
-            precision (optional): The precision of the amount
-            market (optional): The market to trade the asset
-            execute (optional): Default True. If set to True,
-              the order will be executed
-            validate (optional): Default True. If set to
-              True, the order will be validated
-            sync (optional): Default True. If set to True,
-              the created order will be synced with the
-                portfolio of the algorithm
-
-        Returns:
-            Order: Instance of the order created
-        """
-        portfolio = self.portfolio_service.find({"market": market})
-
-        if percentage_of_portfolio is not None:
-            if not OrderSide.BUY.equals(order_side):
-                raise OperationalException(
-                    "Percentage of portfolio is only supported for BUY orders."
-                )
-
-            net_size = portfolio.get_net_size()
-            size = net_size * (percentage_of_portfolio / 100)
-            amount = size / price
-
-        elif percentage_of_position is not None:
-
-            if not OrderSide.SELL.equals(order_side):
-                raise OperationalException(
-                    "Percentage of position is only supported for SELL orders."
-                )
-
-            position = self.position_service.find(
-                {
-                    "symbol": target_symbol,
-                    "portfolio": portfolio.id
-                }
-            )
-            amount = position.get_amount() * (percentage_of_position / 100)
-
-        elif percentage is not None:
-            net_size = portfolio.get_net_size()
-            size = net_size * (percentage / 100)
-            amount = size / price
-
-        if precision is not None:
-            amount = RoundingService.round_down(amount, precision)
-
-        if amount_trading_symbol is not None:
-            amount = amount_trading_symbol / price
-
-        if amount is None:
-            raise OperationalException(
-                "The amount parameter is required to create a limit order." +
-                "Either the amount, amount_trading_symbol, percentage, " +
-                "percentage_of_portfolio or percentage_of_position "
-                "parameter must be specified."
-            )
-
-        order_data = {
-            "target_symbol": target_symbol,
-            "price": price,
-            "amount": amount,
-            "order_type": OrderType.LIMIT.value,
-            "order_side": OrderSide.from_value(order_side).value,
-            "portfolio_id": portfolio.id,
-            "status": OrderStatus.CREATED.value,
-            "trading_symbol": portfolio.trading_symbol,
-        }
-
-        if BACKTESTING_FLAG in self.configuration_service.config \
-                and self.configuration_service.config[BACKTESTING_FLAG]:
-            order_data["created_at"] = \
-                self.configuration_service.config[BACKTESTING_INDEX_DATETIME]
-
-        return self.order_service.create(
-            order_data, execute=execute, validate=validate, sync=sync
-        )
-
-    def create_market_order(
-        self,
-        target_symbol,
-        order_side,
-        amount,
-        market=None,
-        execute=False,
-        validate=False,
-        sync=True
-    ):
-        """
-        Function to create a market order. This function will create a market
-        order and execute it if the execute parameter is set to True. If the
-        validate parameter is set to True, the order will be validated
-
-        Parameters:
-            target_symbol: The symbol of the asset to trade
-            order_side: The side of the order
-            amount: The amount of the asset to trade
-            market: The market to trade the asset
-            execute: If set to True, the order will be executed
-            validate: If set to True, the order will be validated
-            sync: If set to True, the created order will be synced with the
-                portfolio of the algorithm
-
-        Returns:
-            Order: Instance of the order created
-        """
-
-        if market is None:
-            portfolio = self.portfolio_service.get_all()[0]
-        else:
-            portfolio = self.portfolio_service.find({"market": market})
-        order_data = {
-            "target_symbol": target_symbol,
-            "amount": amount,
-            "order_type": OrderType.MARKET.value,
-            "order_side": OrderSide.from_value(order_side).value,
-            "portfolio_id": portfolio.id,
-            "status": OrderStatus.CREATED.value,
-            "trading_symbol": portfolio.trading_symbol,
-        }
-
-        if BACKTESTING_FLAG in self.configuration_service.config \
-                and self.configuration_service.config[BACKTESTING_FLAG]:
-            order_data["created_at"] = \
-                self.configuration_service.config[BACKTESTING_INDEX_DATETIME]
-
-        return self.order_service.create(
-            order_data, execute=execute, validate=validate, sync=sync
-        )
-
-    def get_portfolio(self, market=None) -> Portfolio:
-        """
-        Function to get the portfolio of the algorithm. This function
-        will return the portfolio of the algorithm. If the market
-        parameter is specified, the portfolio of the specified market
-        will be returned.
-
-        Parameters:
-            market: The market of the portfolio
-
-        Returns:
-            Portfolio: The portfolio of the algorithm
-        """
-
-        if market is None:
-            return self.portfolio_service.find({})
-
-        return self.portfolio_service.find({{"market": market}})
-
-    def get_unallocated(self, market=None) -> float:
-        """
-        Function to get the unallocated balance of the portfolio. This
-        function will return the unallocated balance of the portfolio.
-        If the market parameter is specified, the unallocated balance
-        of the specified market will be returned.
-
-        Parameters:
-            market: The market of the portfolio
-
-        Returns:
-            float: The unallocated balance of the portfolio
-        """
-
-        if market:
-            portfolio = self.portfolio_service.find({{"market": market}})
-        else:
-            portfolio = self.portfolio_service.find({})
-
-        trading_symbol = portfolio.trading_symbol
-        return self.position_service.find(
-            {"portfolio": portfolio.id, "symbol": trading_symbol}
-        ).get_amount()
-
-    def get_total_size(self):
-        """
-        Returns the total size of the portfolio.
-
-        The total size of the portfolio is the unallocated balance and the
-        allocated balance of the portfolio.
-
-        Returns:
-            float: The total size of the portfolio
-        """
-        return self.get_unallocated() + self.get_allocated()
-
-=======
->>>>>>> cf6e6a65
     def reset(self):
         self._workers = []
         self._running_workers = []
