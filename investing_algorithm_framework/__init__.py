--- conflicted
+++ resolved
@@ -21,13 +21,8 @@
 from investing_algorithm_framework.exceptions import ApiException
 from investing_algorithm_framework.views import *
 
-<<<<<<< HEAD
 VERSION = (0, 16, 5, 'alpha', 0)
  
-=======
-VERSION = (0, 16, 4, 'alpha', 0)
->>>>>>> 75bb18ca
-
 __all__ = [
     "App",
     'get_version',
