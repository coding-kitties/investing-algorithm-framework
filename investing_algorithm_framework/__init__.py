from investing_algorithm_framework.utils.version import get_version
from investing_algorithm_framework.core.context import \
    AlgorithmContextInitializer, AlgorithmContext
from investing_algorithm_framework.core.portfolio_managers import \
    AbstractPortfolioManager, PortfolioManager
from investing_algorithm_framework.core.models import OrderSide, Order, \
    Position, TimeUnit, db, Portfolio
from investing_algorithm_framework.globals import current_app

VERSION = (0, 2, 2, 'alpha', 0)

<<<<<<< HEAD
=======
VERSION = (0, 2, 2, 'alpha', 0)
>>>>>>> fc730330

__all__ = [
    'get_version',
    'AbstractPortfolioManager',
    'PortfolioManager',
    "AlgorithmContextInitializer",
    "Portfolio",
    "OrderSide",
    "Order",
    "Position",
    "TimeUnit",
    "db",
    "current_app",
    "AlgorithmContext"
]<|MERGE_RESOLUTION|>--- conflicted
+++ resolved
@@ -7,12 +7,7 @@
     Position, TimeUnit, db, Portfolio
 from investing_algorithm_framework.globals import current_app
 
-VERSION = (0, 2, 2, 'alpha', 0)
-
-<<<<<<< HEAD
-=======
-VERSION = (0, 2, 2, 'alpha', 0)
->>>>>>> fc730330
+VERSION = (0, 3, 0, 'alpha', 0)
 
 __all__ = [
     'get_version',
