--- conflicted
+++ resolved
@@ -7,11 +7,7 @@
     Position, TimeUnit, db, Portfolio
 from investing_algorithm_framework.globals import current_app
 
-<<<<<<< HEAD
-VERSION = (0, 3, 0, 'alpha', 0)
-=======
 VERSION = (0, 3, 1, 'alpha', 0)
->>>>>>> 6c1abefc
 
 __all__ = [
     'get_version',
