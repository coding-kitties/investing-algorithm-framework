import json
<<<<<<< HEAD

=======
>>>>>>> 607d88cf
import click
import requests


@click.group()
def manager():
    pass


@manager.command()
def start():
    response = requests.get("http://localhost:5000/start")
    if response.status_code == 200:
        print("algorithm started")
    else:
        print("Could not start algorithm")


@manager.command()
def stop():
    response = requests.get("http://localhost:5000/stop")

    if response.status_code == 200:
        print("algorithm stopped")
    else:
        print("Could not stop algorithm")


@manager.command()
def orders():
    response = requests.get("http://localhost:5000/api/orders")

    if response.status_code == 200:
        print(json.dumps(response.json(), indent=4, sort_keys=True))
    else:
        print("Could not retrieve algorithm orders")



@manager.command()
def positions():
    response = requests.get("http://localhost:5000/api/positions")

    if response.status_code == 200:
        print(json.dumps(response.json(), indent=4, sort_keys=True))
    else:
        print("Could not retrieve algorithm positions")



@manager.command()
def portfolio():
    response = requests.get("http://localhost:5000/api/portfolios/default")

    if response.status_code == 200:
        print(json.dumps(response.json(), indent=4, sort_keys=True))
    else:
        print("Could not retrieve portfolio")
<|MERGE_RESOLUTION|>--- conflicted
+++ resolved
@@ -1,8 +1,4 @@
 import json
-<<<<<<< HEAD
-
-=======
->>>>>>> 607d88cf
 import click
 import requests
 
