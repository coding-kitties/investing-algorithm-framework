<a href=https://investing-algorithm-framework.com><img src="https://img.shields.io/badge/docs-website-brightgreen"></a>
[![Build](https://github.com/coding-kitties/investing-algorithm-framework/actions/workflows/publish.yml/badge.svg)](https://github.com/coding-kitties/investing-algorithm-framework/actions/workflows/publish.yml)
[![Tests](https://github.com/coding-kitties/investing-algorithm-framework/actions/workflows/test.yml/badge.svg?branch=master)](https://github.com/coding-kitties/investing-algorithm-framework/actions/workflows/test.yml)
[![Downloads](https://pepy.tech/badge/investing-algorithm-framework)](https://pepy.tech/badge/investing-algorithm-framework)
[![Current Version](https://img.shields.io/pypi/v/investing_algorithm_framework.svg)](https://img.shields.io/pypi/v/investing_algorithm_framework.svg)
<a href="https://www.reddit.com/r/InvestingBots/"><img src="https://img.shields.io/reddit/subreddit-subscribers/investingbots?style=social"></a> <br/>
[![GitHub stars](https://img.shields.io/github/stars/coding-kitties/investing-algorithm-framework.svg?style=social&label=Star&maxAge=1)](https://github.com/SeaQL/sea-orm/stargazers/) If you like what we do, consider starring, sharing and contributing!

<<<<<<< HEAD
###### Sponsors

<p align="left">
<a href="https://finterion.com">
  <img alt="Finterion" src="static/sponsors/finterion.png" width="200px" />
</a>
</p>

=======
>>>>>>> cf6e6a65
# [Investing Algorithm Framework](https://github.com/coding-kitties/investing-algorithm-framework)

The Investing Algorithm Framework is a Python framework that enables swift and elegant development of trading bots.

## Sponsors

<a href="https://www.finterion.com/" target="_blank">
    <picture style="height: 30px;">
    <source media="(prefers-color-scheme: dark)" srcset="static/sponsors/finterion-dark.png">
    <source media="(prefers-color-scheme: light)" srcset="static/sponsors/finterion-light.png">
    <img src="static/sponsors/finterion-light.svg" alt="Finterion Logo" width="200px" height="50px">
    </picture>
</a>

<<<<<<< HEAD
* Indicators module: A collection of indicators and utility functions that can be used in your trading strategies.
* Order execution and tracking
* Broker and exchange connections through [ccxt](https://github.com/ccxt/ccxt)
* Backtesting and performance analysis reports [example](./examples/backtest_example)
* Backtesting multiple algorithms with different backtest date ranges [example](./examples/backtests_example)
* Portfolio management and tracking
* Tracing for analyzing and debugging your trading bot
* Web API for interacting with your deployed trading bot
* Data persistence through sqlite db or an in-memory db
* Stateless running for cloud function deployments
* Polars dataframes support out of the box for fast data processing [pola.rs](https://pola.rs/)
=======
## Features and planned features:

- [x] **Based on Python 3.9+**: Windows, macOS and Linux.
- [x] **Documentation**: [Documentation](https://investing-algorithm-framework.com)
- [x] **Persistence of portfolios, orders, positions and trades**: Persistence is achieved through sqlite.
- [x] **Limit orders**: Create limit orders for buying and selling.
- [x] **Trade models**: Models and functionality for trades, trades stop losses (fixed and trailing) and take profits (fixed and trailing).
- [x] **Market data sources**: Market data sources for OHLCV data and ticker data, and extendible with custom data and events.
- [x] **Polars and Pandas dataframes support** Out of the box dataframes support for fast data processing ([pola.rs](https://pola.rs/), [pandas](https://pandas.pydata.org/)).
- [x] **Azure Functions support**: Stateless running for cloud function deployments in Azure.
- [x] **Live trading**: Live trading.
- [x] **Backtesting and performance analysis reports** [example](./examples/backtest_example)
- [x] **Backtesting multiple algorithms with different backtest date ranges** [example](./examples/backtests_example)
- [x] **Backtest comparison and experiments**: Compare multiple backtests and run experiments.
- [x] **Order execution**: Currently support for a wide range of crypto exchanges through [ccxt](https://github.com/ccxt/ccxt) (Support for traditional asset brokers is planned).
- [x] **Web API**: Rest API for interacting with your deployed trading bot
- [x] **PyIndicators**: Works natively with [PyIndicators](https://github.com/coding-kitties/PyIndicators) for technical analysis on your Pandas and Polars dataframes.
- [ ] **Builtin WebUI (Planned)**: Builtin web UI to manage your bot and evaluate your backtests.
- [ ] **Manageable via Telegram (Planned)**: Manage the bot with Telegram.
- [ ] **Performance status report via Web UI and telegram(Planned)**: Provide a performance status of your current trades.
- [ ] **CI/CD integration (Planned)**: Tools for continuous integration and deployment (version tracking, comparison of backtests, automatic deployments).
- [ ] **Tracing and replaying of strategies in backtests (Planned)**: Tracing and replaying of strategies in backtests for specific dates and date ranges so you can evaluate your strategy step by step.
- [ ] **AWS Lambda support (Planned)**: Stateless running for cloud function deployments in AWS.
- [ ] **Azure App services support (Planned)**: deployments in Azure app services with Web UI.
>>>>>>> cf6e6a65

## Example implementation

The following algorithm connects to binance and buys BTC every 2 hours.

```python
<<<<<<< HEAD
import logging
from investing_algorithm_framework import create_app, PortfolioConfiguration, \
    TimeUnit, CCXTOHLCVMarketDataSource, Algorithm, \
    CCXTTickerMarketDataSource, MarketCredential, DEFAULT_LOGGING_CONFIG

=======
import logging.config
from dotenv import load_dotenv

from investing_algorithm_framework import create_app, PortfolioConfiguration, \
    TimeUnit, CCXTOHLCVMarketDataSource, Context, CCXTTickerMarketDataSource, \
    MarketCredential, DEFAULT_LOGGING_CONFIG, Algorithm, Context

load_dotenv()
>>>>>>> cf6e6a65
logging.config.dictConfig(DEFAULT_LOGGING_CONFIG)

# OHLCV data for candles
bitvavo_btc_eur_ohlcv_2h = CCXTOHLCVMarketDataSource(
    identifier="BTC-ohlcv",
    market="BITVAVO",
    symbol="BTC/EUR",
    time_frame="2h",
    window_size=200
)
# Ticker data for orders, trades and positions
bitvavo_btc_eur_ticker = CCXTTickerMarketDataSource(
    identifier="BTC-ticker",
    market="BITVAVO",
    symbol="BTC/EUR",
)
app = create_app()
<<<<<<< HEAD
algorithm = Algorithm()
# Bitvavo market credentials are read from .env file
=======

# Bitvavo market credentials are read from .env file, or you can
# set them  manually as params
>>>>>>> cf6e6a65
app.add_market_credential(MarketCredential(market="bitvavo"))
app.add_portfolio_configuration(
    PortfolioConfiguration(
        market="bitvavo", trading_symbol="EUR", initial_balance=40
    )
)

<<<<<<< HEAD
# Run every two hours and register the data sources
@algorithm.strategy(
    time_unit=TimeUnit.HOUR,
    interval=2,
    market_data_sources=[bitvavo_btc_eur_ticker, bitvavo_btc_eur_ohlcv_2h]
)
def perform_strategy(algorithm: Algorithm, market_data: dict):
    # Access the data sources with the indentifier
    polars_df = market_data["BTC-ohlcv"]

    # Convert the polars dataframe to a pandas dataframe
    pandas_df = polars_df.to_pandas()
    ticker_data = market_data["BTC-ticker"]
    unallocated_balance = algorithm.get_unallocated()
    positions = algorithm.get_positions()
    trades = algorithm.get_trades()
    open_trades = algorithm.get_open_trades()
    closed_trades = algorithm.get_closed_trades()

    # Create a buy oder
    algorithm.create_limit_order(
        target_symbol="BTC/EUR",
        order_side="buy",
        amount=0.01,
        price=ticker_data["ask"],
    )

    # Close a trade
    algorithm.close_trade(trades[0].id)

    # Close a position
    algorithm.close_position(positions[0].get_symbol())
=======
algorithm = Algorithm(name="test_algorithm")

# Define a strategy for the algorithm that will run every 10 seconds
@algorithm.strategy(
    time_unit=TimeUnit.SECOND,
    interval=10,
    market_data_sources=[bitvavo_btc_eur_ticker, bitvavo_btc_eur_ohlcv_2h]
)
def perform_strategy(context: Context, market_data: dict):
    # Access the data sources with the indentifier
    polars_df = market_data["BTC-ohlcv"]
    ticker_data = market_data["BTC-ticker"]
    unallocated_balance = context.get_unallocated()
    positions = context.get_positions()
    trades = context.get_trades()
    open_trades = context.get_open_trades()
    closed_trades = context.get_closed_trades()

app.add_algorithm(algorithm)
>>>>>>> cf6e6a65

if __name__ == "__main__":
    app.run()
```

> You can find more examples [here](./examples) folder.

## Backtesting and experiments

The framework also supports backtesting and performing backtest experiments. After a backtest, you can print a report that shows the performance of your trading bot.

To run a single backtest you can use the example code that can be found [here](./examples/backtest_example). Simply run:

> Its assumed here that you have cloned the repository, installed the framework and
> are in the root of the project.

```bash
python examples/backtest_example/run_backtest.py
```

### Backtesting report

You can use the ```pretty_print_backtest``` function to print a backtest report.
For example if you run the [moving average example trading bot](./examples/backtest_example/run_backtest.py)
you will get the following backtesting report:
<<<<<<< HEAD

```bash
=======
>>>>>>> cf6e6a65

```bash
                  :%%%#+-          .=*#%%%        Backtest report
                  *%%%%%%%+------=*%%%%%%%-       ---------------------------
                  *%%%%%%%%%%%%%%%%%%%%%%%-       Start date: 2023-08-24 00:00:00
                  .%%%%%%%%%%%%%%%%%%%%%%#        End date: 2023-12-02 00:00:00
                   #%%%####%%%%%%%%**#%%%+        Number of days: 100
             .:-+*%%%%- -+..#%%%+.+-  +%%%#*=-:   Number of runs: 1201
              .:-=*%%%%. += .%%#  -+.-%%%%=-:..   Number of orders: 15
              .:=+#%%%%%*###%%%%#*+#%%%%%%*+-:    Initial balance: 400.0
<<<<<<< HEAD
                    +%%%%%%%%%%%%%%%%%%%=         Final balance: 428.2434
                :++  .=#%%%%%%%%%%%%%*-           Total net gain: 28.2434 7.061%
               :++:      :+%%%%%%#-.              Growth: 28.2434 7.061%
              :++:        .%%%%%#=                Number of trades closed: 20
             :++:        .#%%%%%#*=               Number of trades open(end of backtest): 0
            :++-        :%%%%%%%%%+=              Percentage positive trades: 30.0%
           .++-        -%%%%%%%%%%%+=             Percentage negative trades: 70.0%
          .++-        .%%%%%%%%%%%%%+=            Average trade size: 100.9692 EUR
         .++-         *%%%%%%%%%%%%%*+:           Average trade duration: 83.6 hours
        .++-          %%%%%%%%%%%%%%#+=
        =++........:::%%%%%%%%%%%%%%*+-
        .=++++++++++**#%%%%%%%%%%%%%++.

Price noise
=======
                    +%%%%%%%%%%%%%%%%%%%=         Final balance: 453.07
                :++  .=#%%%%%%%%%%%%%*-           Total net gain: 18.85 4.7%
               :++:      :+%%%%%%#-.              Growth: 53.07 13.27%
              :++:        .%%%%%#=                Number of trades closed: 2
             :++:        .#%%%%%#*=               Number of trades open(end of backtest): 2
            :++-        :%%%%%%%%%+=              Percentage positive trades: 75.0%
           .++-        -%%%%%%%%%%%+=             Percentage negative trades: 25.0%
          .++-        .%%%%%%%%%%%%%+=            Average trade size: 98.79 EUR
         .++-         *%%%%%%%%%%%%%*+:           Average trade duration: 189.0 hours
        .++-          %%%%%%%%%%%%%%#+=
        =++........:::%%%%%%%%%%%%%%*+-
        .=++++++++++**#%%%%%%%%%%%%%++.
>>>>>>> cf6e6a65

Positions overview
╭────────────┬──────────┬──────────────────────┬───────────────────────┬──────────────┬───────────────┬───────────────────────────┬────────────────┬───────────────╮
│ Position   │   Amount │   Pending buy amount │   Pending sell amount │   Cost (EUR) │ Value (EUR)   │ Percentage of portfolio   │ Growth (EUR)   │ Growth_rate   │
├────────────┼──────────┼──────────────────────┼───────────────────────┼──────────────┼───────────────┼───────────────────────────┼────────────────┼───────────────┤
│ EUR        │ 253.09   │                    0 │                     0 │       253.09 │ 253.09 EUR    │ 55.86%                    │ 0.00 EUR       │ 0.00%         │
├────────────┼──────────┼──────────────────────┼───────────────────────┼──────────────┼───────────────┼───────────────────────────┼────────────────┼───────────────┤
│ BTC        │   0.0028 │                    0 │                     0 │        97.34 │ 99.80 EUR     │ 22.03%                    │ 2.46 EUR       │ 2.52%         │
├────────────┼──────────┼──────────────────────┼───────────────────────┼──────────────┼───────────────┼───────────────────────────┼────────────────┼───────────────┤
│ DOT        │  19.9521 │                    0 │                     0 │       100    │ 100.18 EUR    │ 22.11%                    │ 0.18 EUR       │ 0.18%         │
╰────────────┴──────────┴──────────────────────┴───────────────────────┴──────────────┴───────────────┴───────────────────────────┴────────────────┴───────────────╯
Trades overview
╭───────────────────┬────────────────┬───────────────────────┬───────────────────────────┬──────────────────┬──────────────────┬─────────────┬────────────────────┬──────────────────────────────┬─────────────────────────────────╮
│ Pair (Trade id)   │ Status         │ Amount (remaining)    │ Net gain (EUR)            │ Open date        │ Close date       │ Duration    │   Open price (EUR) │ Close price's (EUR)          │ High water mark                 │
├───────────────────┼────────────────┼───────────────────────┼───────────────────────────┼──────────────────┼──────────────────┼─────────────┼────────────────────┼──────────────────────────────┼─────────────────────────────────┤
│ BTC/EUR (1)       │ CLOSED         │ 0.0040 (0.0000) BTC   │ 1.98 (2.02%)              │ 2023-09-13 14:00 │ 2023-09-22 12:00 │ 214.0 hours │           24490.4  │ 24984.93                     │ 25703.77 EUR (2023-09-19 14:00) │
├───────────────────┼────────────────┼───────────────────────┼───────────────────────────┼──────────────────┼──────────────────┼─────────────┼────────────────────┼──────────────────────────────┼─────────────────────────────────┤
│ DOT/EUR (2)       │ CLOSED, SL, TP │ 24.7463 (0.0000) DOT  │ 13.53 (13.53%)            │ 2023-10-30 04:00 │ 2023-11-15 02:00 │ 382.0 hours │               4.04 │ 4.23, 4.38, 4.24, 4.25, 4.79 │ 5.45 EUR (2023-11-12 10:00)     │
├───────────────────┼────────────────┼───────────────────────┼───────────────────────────┼──────────────────┼──────────────────┼─────────────┼────────────────────┼──────────────────────────────┼─────────────────────────────────┤
│ BTC/EUR (3)       │ CLOSED         │ 0.0030 (0.0000) BTC   │ -0.20 (-0.20%)            │ 2023-11-06 14:00 │ 2023-11-06 16:00 │ 2.0 hours   │           32691.5  │ 32625.87                     │ 32625.87 EUR (2023-11-06 16:00) │
├───────────────────┼────────────────┼───────────────────────┼───────────────────────────┼──────────────────┼──────────────────┼─────────────┼────────────────────┼──────────────────────────────┼─────────────────────────────────┤
│ BTC/EUR (4)       │ CLOSED, TP     │ 0.0030 (0.0000) BTC   │ 3.54 (3.56%)              │ 2023-11-07 22:00 │ 2023-11-14 12:00 │ 158.0 hours │           33126.6  │ 34746.64, 33865.42           │ 34967.12 EUR (2023-11-10 22:00) │
├───────────────────┼────────────────┼───────────────────────┼───────────────────────────┼──────────────────┼──────────────────┼─────────────┼────────────────────┼──────────────────────────────┼─────────────────────────────────┤
│ BTC/EUR (5)       │ OPEN           │ 0.0028 (0.0028) BTC   │ 2.46 (2.52%) (unrealized) │ 2023-11-29 12:00 │                  │ 60.0 hours  │           34765.9  │                              │ 35679.63 EUR (2023-12-01 16:00) │
├───────────────────┼────────────────┼───────────────────────┼───────────────────────────┼──────────────────┼──────────────────┼─────────────┼────────────────────┼──────────────────────────────┼─────────────────────────────────┤
│ DOT/EUR (6)       │ OPEN           │ 19.9521 (19.9521) DOT │ 0.18 (0.18%) (unrealized) │ 2023-11-30 18:00 │                  │ 30.0 hours  │               5.01 │                              │ 5.05 EUR (2023-11-30 20:00)     │
╰───────────────────┴────────────────┴───────────────────────┴───────────────────────────┴──────────────────┴──────────────────┴─────────────┴────────────────────┴──────────────────────────────┴─────────────────────────────────╯
Stop losses overview
╭────────────────────┬───────────────┬──────────┬──────────┬─────────────────────────────────┬──────────────┬────────────────┬───────────────────────────────┬──────────────┬───────────┬───────────────╮
│ Trade (Trade id)   │ Status        │ Active   │ Type     │ Stop Loss (Initial Stop Loss)   │ Open price   │ Sell price's   │ High water mark               │ Percentage   │ Size      │ Sold amount   │
├────────────────────┼───────────────┼──────────┼──────────┼─────────────────────────────────┼──────────────┼────────────────┼───────────────────────────────┼──────────────┼───────────┼───────────────┤
│ BTC/EUR (1)        │ NOT TRIGGERED │ False    │ TRAILING │ 24418.58 (23265.85) (5.0)% EUR  │ 24490.37 EUR │ None           │ 25703.77 EUR 2023-09-19 14:00 │ 50.0%        │ 0.00 BTC  │               │
├────────────────────┼───────────────┼──────────┼──────────┼─────────────────────────────────┼──────────────┼────────────────┼───────────────────────────────┼──────────────┼───────────┼───────────────┤
│ DOT/EUR (2)        │ TRIGGERED     │ False    │ TRAILING │ 4.28 (3.84) (5.0)% EUR          │ 4.04 EUR     │ 4.239,4.254    │ 4.51 EUR 2023-11-01 20:00     │ 50.0%        │ 12.37 DOT │ 12.3732 DOT   │
├────────────────────┼───────────────┼──────────┼──────────┼─────────────────────────────────┼──────────────┼────────────────┼───────────────────────────────┼──────────────┼───────────┼───────────────┤
│ BTC/EUR (3)        │ NOT TRIGGERED │ False    │ TRAILING │ 31056.93 (31056.93) (5.0)% EUR  │ 32691.51 EUR │ None           │ 32691.51 EUR                  │ 50.0%        │ 0.00 BTC  │               │
├────────────────────┼───────────────┼──────────┼──────────┼─────────────────────────────────┼──────────────┼────────────────┼───────────────────────────────┼──────────────┼───────────┼───────────────┤
│ BTC/EUR (4)        │ NOT TRIGGERED │ False    │ TRAILING │ 33218.76 (31470.27) (5.0)% EUR  │ 33126.60 EUR │ None           │ 34967.12 EUR 2023-11-10 22:00 │ 50.0%        │ 0.00 BTC  │               │
├────────────────────┼───────────────┼──────────┼──────────┼─────────────────────────────────┼──────────────┼────────────────┼───────────────────────────────┼──────────────┼───────────┼───────────────┤
│ BTC/EUR (5)        │ NOT TRIGGERED │ True     │ TRAILING │ 33895.65 (33027.62) (5.0)% EUR  │ 34765.92 EUR │ None           │ 35679.63 EUR 2023-12-01 16:00 │ 50.0%        │ 0.00 BTC  │               │
├────────────────────┼───────────────┼──────────┼──────────┼─────────────────────────────────┼──────────────┼────────────────┼───────────────────────────────┼──────────────┼───────────┼───────────────┤
│ DOT/EUR (6)        │ NOT TRIGGERED │ True     │ TRAILING │ 4.80 (4.76) (5.0)% EUR          │ 5.01 EUR     │ None           │ 5.05 EUR 2023-11-30 20:00     │ 50.0%        │ 9.98 DOT  │               │
╰────────────────────┴───────────────┴──────────┴──────────┴─────────────────────────────────┴──────────────┴────────────────┴───────────────────────────────┴──────────────┴───────────┴───────────────╯
Take profits overview
╭────────────────────┬───────────────┬──────────┬──────────┬─────────────────────────────────────┬──────────────┬────────────────┬─────────────────────────────────┬──────────────┬─────────────┬───────────────╮
│ Trade (Trade id)   │ Status        │ Active   │ Type     │ Take profit (Initial Take Profit)   │ Open price   │ Sell price's   │ High water mark                 │ Percentage   │ Size        │ Sold amount   │
├────────────────────┼───────────────┼──────────┼──────────┼─────────────────────────────────────┼──────────────┼────────────────┼─────────────────────────────────┼──────────────┼─────────────┼───────────────┤
│ BTC/EUR (1)        │ NOT TRIGGERED │ False    │ TRAILING │ 25714.89 (25714.89) (5.0)% EUR      │ 24490.37 EUR │ None           │                                 │ 50.0%        │ 0.0020 BTC  │               │
├────────────────────┼───────────────┼──────────┼──────────┼─────────────────────────────────────┼──────────────┼────────────────┼─────────────────────────────────┼──────────────┼─────────────┼───────────────┤
│ BTC/EUR (1)        │ NOT TRIGGERED │ False    │ TRAILING │ 26939.41 (26939.41) (10.0)% EUR     │ 24490.37 EUR │ None           │                                 │ 20.0%        │ 0.0008 BTC  │               │
├────────────────────┼───────────────┼──────────┼──────────┼─────────────────────────────────────┼──────────────┼────────────────┼─────────────────────────────────┼──────────────┼─────────────┼───────────────┤
│ DOT/EUR (2)        │ TRIGGERED     │ False    │ TRAILING │ 4.24 (4.24) (5.0)% EUR              │ 4.04 EUR     │ 4.233          │ 4.30 EUR (2023-10-31 00:00)     │ 50.0%        │ 12.3732 DOT │ 12.3732 DOT   │
├────────────────────┼───────────────┼──────────┼──────────┼─────────────────────────────────────┼──────────────┼────────────────┼─────────────────────────────────┼──────────────┼─────────────┼───────────────┤
│ DOT/EUR (2)        │ TRIGGERED     │ False    │ TRAILING │ 4.45 (4.45) (10.0)% EUR             │ 4.04 EUR     │ 4.377          │ 4.51 EUR (2023-11-01 20:00)     │ 20.0%        │ 4.9493 DOT  │ 4.9493 DOT    │
├────────────────────┼───────────────┼──────────┼──────────┼─────────────────────────────────────┼──────────────┼────────────────┼─────────────────────────────────┼──────────────┼─────────────┼───────────────┤
│ BTC/EUR (3)        │ NOT TRIGGERED │ False    │ TRAILING │ 34326.09 (34326.09) (5.0)% EUR      │ 32691.51 EUR │ None           │                                 │ 50.0%        │ 0.0015 BTC  │               │
├────────────────────┼───────────────┼──────────┼──────────┼─────────────────────────────────────┼──────────────┼────────────────┼─────────────────────────────────┼──────────────┼─────────────┼───────────────┤
│ BTC/EUR (3)        │ NOT TRIGGERED │ False    │ TRAILING │ 35960.66 (35960.66) (10.0)% EUR     │ 32691.51 EUR │ None           │                                 │ 20.0%        │ 0.0006 BTC  │               │
├────────────────────┼───────────────┼──────────┼──────────┼─────────────────────────────────────┼──────────────┼────────────────┼─────────────────────────────────┼──────────────┼─────────────┼───────────────┤
│ BTC/EUR (4)        │ TRIGGERED     │ False    │ TRAILING │ 34782.93 (34782.93) (5.0)% EUR      │ 33126.60 EUR │ 34746.64       │ 34967.12 EUR (2023-11-10 22:00) │ 50.0%        │ 0.0015 BTC  │ 0.0015 BTC    │
├────────────────────┼───────────────┼──────────┼──────────┼─────────────────────────────────────┼──────────────┼────────────────┼─────────────────────────────────┼──────────────┼─────────────┼───────────────┤
│ BTC/EUR (4)        │ NOT TRIGGERED │ False    │ TRAILING │ 36439.26 (36439.26) (10.0)% EUR     │ 33126.60 EUR │ None           │                                 │ 20.0%        │ 0.0006 BTC  │               │
├────────────────────┼───────────────┼──────────┼──────────┼─────────────────────────────────────┼──────────────┼────────────────┼─────────────────────────────────┼──────────────┼─────────────┼───────────────┤
│ BTC/EUR (5)        │ NOT TRIGGERED │ True     │ TRAILING │ 36504.22 (36504.22) (5.0)% EUR      │ 34765.92 EUR │ None           │                                 │ 50.0%        │ 0.0014 BTC  │               │
├────────────────────┼───────────────┼──────────┼──────────┼─────────────────────────────────────┼──────────────┼────────────────┼─────────────────────────────────┼──────────────┼─────────────┼───────────────┤
│ BTC/EUR (5)        │ NOT TRIGGERED │ True     │ TRAILING │ 38242.51 (38242.51) (10.0)% EUR     │ 34765.92 EUR │ None           │                                 │ 20.0%        │ 0.0006 BTC  │               │
├────────────────────┼───────────────┼──────────┼──────────┼─────────────────────────────────────┼──────────────┼────────────────┼─────────────────────────────────┼──────────────┼─────────────┼───────────────┤
│ DOT/EUR (6)        │ NOT TRIGGERED │ True     │ TRAILING │ 5.26 (5.26) (5.0)% EUR              │ 5.01 EUR     │ None           │                                 │ 50.0%        │ 9.9761 DOT  │               │
├────────────────────┼───────────────┼──────────┼──────────┼─────────────────────────────────────┼──────────────┼────────────────┼─────────────────────────────────┼──────────────┼─────────────┼───────────────┤
│ DOT/EUR (6)        │ NOT TRIGGERED │ True     │ TRAILING │ 5.51 (5.51) (10.0)% EUR             │ 5.01 EUR     │ None           │                                 │ 20.0%        │ 3.9904 DOT  │               │
╰────────────────────┴───────────────┴──────────┴──────────┴─────────────────────────────────────┴──────────────┴────────────────┴─────────────────────────────────┴──────────────┴─────────────┴───────────────╯
```

### Backtest experiments

The framework also supports backtest experiments. Backtest experiments allows you to
compare multiple algorithms and evaluate their performance. Ideally,
you would do this by parameterizing your strategy and creating a factory function that
creates the algorithm with the different parameters. You can find an example of this
in the [backtest experiments example](./examples/backtest_experiment).

## Broker/Exchange configuration

The framework has by default support for [ccxt](https://github.com/ccxt/ccxt).
This should allow you to connect to a lot of brokers/exchanges.

```python
from investing_algorithm_framework import PortfolioConfiguration, \
    MarketCredential, create_app
app = create_app()
app.add_market_credential(
    MarketCredential(
        market="<your market>",
        api_key="<your api key>",
        secret_key="<your secret key>",
    )
)
app.add_portfolio_configuration(
    PortfolioConfiguration(
        market="<your market>",
        initial_balance=400,
        trading_symbol="EUR"
    )
)
```

## Performance

We are continuously working on improving the performance of the framework. If
you have any suggestions, please let us know.

## How to install

You can download the framework with pypi.

```bash
pip install investing-algorithm-framework
```

## Installation for local development

The framework is built with poetry. To install the framework for local development, you can run the following commands:

> Make sure you have poetry installed. If you don't have poetry installed, you can find installation instructions [here](https://python-poetry.org/docs/#installation)

```bash
git clone http
cd investing-algorithm-framework
poetry install
```

### Running tests

To run the tests, you can run the following command:

```bash
# In the root of the project
python -m unittest discover -s tests
```

## Disclaimer

If you use this framework for your investments, do not risk money
which you are afraid to lose, until you have clear understanding how
the framework works. We can't stress this enough:

BEFORE YOU START USING MONEY WITH THE FRAMEWORK, MAKE SURE THAT YOU TESTED
YOUR COMPONENTS THOROUGHLY. USE THE SOFTWARE AT YOUR OWN RISK.
THE AUTHORS AND ALL AFFILIATES ASSUME NO RESPONSIBILITY FOR YOUR INVESTMENT RESULTS.

Also, make sure that you read the source code of any plugin you use or
implementation of an algorithm made with this framework.

## Documentation

All the documentation can be found online
at the [documentation webstie](https://investing-algorithm-framework.com)

In most cases, you'll probably never have to change code on this repo directly
if you are building your algorithm/bot. But if you do, check out the
contributing page at the website.

If you'd like to chat with investing-algorithm-framework users
and developers, [join us on Slack](https://inv-algo-framework.slack.com) or [join us on reddit](https://www.reddit.com/r/InvestingBots/)

## Acknowledgements

We want to thank all contributors to this project. A full list of all the people that contributed to the project can be
found [here](https://github.com/investing-algorithms/investing-algorithm-framework/blob/master/AUTHORS.md)

### [Bugs / Issues](https://github.com/investing-algorithms/investing-algorithm-framework/issues?q=is%3Aissue)

If you discover a bug in the framework, please [search our issue tracker](https://github.com/investing-algorithms/investing-algorithm-framework/issues?q=is%3Aissue)
first. If it hasn't been reported, please [create a new issue](https://github.com/investing-algorithms/investing-algorithm-framework/issues/new).

### Contributing

The investing algorithm framework is a community driven project.
We welcome you to participate, contribute and together help build the future trading bots developed in python.

Feel like the framework is missing a feature? We welcome your pull requests!
If you want to contribute to the project roadmap, please take a look at the [project board](https://github.com/coding-kitties/investing-algorithm-framework/projects?query=is%3Aopen).
You can pick up a task by assigning yourself to it.

**Note** before starting any major new feature work, *please open an issue describing what you are planning to do*.
This will ensure that interested parties can give valuable feedback on the feature, and let others know that you are working on it.

**Important:** Always create your feature or hotfix against the `develop` branch, not `main`.<|MERGE_RESOLUTION|>--- conflicted
+++ resolved
@@ -6,17 +6,6 @@
 <a href="https://www.reddit.com/r/InvestingBots/"><img src="https://img.shields.io/reddit/subreddit-subscribers/investingbots?style=social"></a> <br/>
 [![GitHub stars](https://img.shields.io/github/stars/coding-kitties/investing-algorithm-framework.svg?style=social&label=Star&maxAge=1)](https://github.com/SeaQL/sea-orm/stargazers/) If you like what we do, consider starring, sharing and contributing!
 
-<<<<<<< HEAD
-###### Sponsors
-
-<p align="left">
-<a href="https://finterion.com">
-  <img alt="Finterion" src="static/sponsors/finterion.png" width="200px" />
-</a>
-</p>
-
-=======
->>>>>>> cf6e6a65
 # [Investing Algorithm Framework](https://github.com/coding-kitties/investing-algorithm-framework)
 
 The Investing Algorithm Framework is a Python framework that enables swift and elegant development of trading bots.
@@ -31,19 +20,6 @@
     </picture>
 </a>
 
-<<<<<<< HEAD
-* Indicators module: A collection of indicators and utility functions that can be used in your trading strategies.
-* Order execution and tracking
-* Broker and exchange connections through [ccxt](https://github.com/ccxt/ccxt)
-* Backtesting and performance analysis reports [example](./examples/backtest_example)
-* Backtesting multiple algorithms with different backtest date ranges [example](./examples/backtests_example)
-* Portfolio management and tracking
-* Tracing for analyzing and debugging your trading bot
-* Web API for interacting with your deployed trading bot
-* Data persistence through sqlite db or an in-memory db
-* Stateless running for cloud function deployments
-* Polars dataframes support out of the box for fast data processing [pola.rs](https://pola.rs/)
-=======
 ## Features and planned features:
 
 - [x] **Based on Python 3.9+**: Windows, macOS and Linux.
@@ -68,20 +44,12 @@
 - [ ] **Tracing and replaying of strategies in backtests (Planned)**: Tracing and replaying of strategies in backtests for specific dates and date ranges so you can evaluate your strategy step by step.
 - [ ] **AWS Lambda support (Planned)**: Stateless running for cloud function deployments in AWS.
 - [ ] **Azure App services support (Planned)**: deployments in Azure app services with Web UI.
->>>>>>> cf6e6a65
 
 ## Example implementation
 
 The following algorithm connects to binance and buys BTC every 2 hours.
 
 ```python
-<<<<<<< HEAD
-import logging
-from investing_algorithm_framework import create_app, PortfolioConfiguration, \
-    TimeUnit, CCXTOHLCVMarketDataSource, Algorithm, \
-    CCXTTickerMarketDataSource, MarketCredential, DEFAULT_LOGGING_CONFIG
-
-=======
 import logging.config
 from dotenv import load_dotenv
 
@@ -90,7 +58,6 @@
     MarketCredential, DEFAULT_LOGGING_CONFIG, Algorithm, Context
 
 load_dotenv()
->>>>>>> cf6e6a65
 logging.config.dictConfig(DEFAULT_LOGGING_CONFIG)
 
 # OHLCV data for candles
@@ -108,14 +75,9 @@
     symbol="BTC/EUR",
 )
 app = create_app()
-<<<<<<< HEAD
-algorithm = Algorithm()
-# Bitvavo market credentials are read from .env file
-=======
 
 # Bitvavo market credentials are read from .env file, or you can
 # set them  manually as params
->>>>>>> cf6e6a65
 app.add_market_credential(MarketCredential(market="bitvavo"))
 app.add_portfolio_configuration(
     PortfolioConfiguration(
@@ -123,40 +85,6 @@
     )
 )
 
-<<<<<<< HEAD
-# Run every two hours and register the data sources
-@algorithm.strategy(
-    time_unit=TimeUnit.HOUR,
-    interval=2,
-    market_data_sources=[bitvavo_btc_eur_ticker, bitvavo_btc_eur_ohlcv_2h]
-)
-def perform_strategy(algorithm: Algorithm, market_data: dict):
-    # Access the data sources with the indentifier
-    polars_df = market_data["BTC-ohlcv"]
-
-    # Convert the polars dataframe to a pandas dataframe
-    pandas_df = polars_df.to_pandas()
-    ticker_data = market_data["BTC-ticker"]
-    unallocated_balance = algorithm.get_unallocated()
-    positions = algorithm.get_positions()
-    trades = algorithm.get_trades()
-    open_trades = algorithm.get_open_trades()
-    closed_trades = algorithm.get_closed_trades()
-
-    # Create a buy oder
-    algorithm.create_limit_order(
-        target_symbol="BTC/EUR",
-        order_side="buy",
-        amount=0.01,
-        price=ticker_data["ask"],
-    )
-
-    # Close a trade
-    algorithm.close_trade(trades[0].id)
-
-    # Close a position
-    algorithm.close_position(positions[0].get_symbol())
-=======
 algorithm = Algorithm(name="test_algorithm")
 
 # Define a strategy for the algorithm that will run every 10 seconds
@@ -176,7 +104,6 @@
     closed_trades = context.get_closed_trades()
 
 app.add_algorithm(algorithm)
->>>>>>> cf6e6a65
 
 if __name__ == "__main__":
     app.run()
@@ -202,11 +129,6 @@
 You can use the ```pretty_print_backtest``` function to print a backtest report.
 For example if you run the [moving average example trading bot](./examples/backtest_example/run_backtest.py)
 you will get the following backtesting report:
-<<<<<<< HEAD
-
-```bash
-=======
->>>>>>> cf6e6a65
 
 ```bash
                   :%%%#+-          .=*#%%%        Backtest report
@@ -217,22 +139,6 @@
              .:-+*%%%%- -+..#%%%+.+-  +%%%#*=-:   Number of runs: 1201
               .:-=*%%%%. += .%%#  -+.-%%%%=-:..   Number of orders: 15
               .:=+#%%%%%*###%%%%#*+#%%%%%%*+-:    Initial balance: 400.0
-<<<<<<< HEAD
-                    +%%%%%%%%%%%%%%%%%%%=         Final balance: 428.2434
-                :++  .=#%%%%%%%%%%%%%*-           Total net gain: 28.2434 7.061%
-               :++:      :+%%%%%%#-.              Growth: 28.2434 7.061%
-              :++:        .%%%%%#=                Number of trades closed: 20
-             :++:        .#%%%%%#*=               Number of trades open(end of backtest): 0
-            :++-        :%%%%%%%%%+=              Percentage positive trades: 30.0%
-           .++-        -%%%%%%%%%%%+=             Percentage negative trades: 70.0%
-          .++-        .%%%%%%%%%%%%%+=            Average trade size: 100.9692 EUR
-         .++-         *%%%%%%%%%%%%%*+:           Average trade duration: 83.6 hours
-        .++-          %%%%%%%%%%%%%%#+=
-        =++........:::%%%%%%%%%%%%%%*+-
-        .=++++++++++**#%%%%%%%%%%%%%++.
-
-Price noise
-=======
                     +%%%%%%%%%%%%%%%%%%%=         Final balance: 453.07
                 :++  .=#%%%%%%%%%%%%%*-           Total net gain: 18.85 4.7%
                :++:      :+%%%%%%#-.              Growth: 53.07 13.27%
@@ -245,7 +151,6 @@
         .++-          %%%%%%%%%%%%%%#+=
         =++........:::%%%%%%%%%%%%%%*+-
         .=++++++++++**#%%%%%%%%%%%%%++.
->>>>>>> cf6e6a65
 
 Positions overview
 ╭────────────┬──────────┬──────────────────────┬───────────────────────┬──────────────┬───────────────┬───────────────────────────┬────────────────┬───────────────╮
