[![Build Status](https://travis-ci.org/coding-kitties/investing-algorithm-framework.svg?branch=master)](https://travis-ci.org/coding-kitties/investing-algorithm-framework)
<<<<<<< HEAD
[![Downloads](https://pepy.tech/badge/investing-algorithm-framework)](https://pepy.tech/badge/investing-algorithm-framework)
[![Current Version](https://img.shields.io/pypi/v/investing_algorithm_framework.svg)](https://img.shields.io/pypi/v/investing_algorithm_framework.svg)

# Investing Algorithm Framework
The Investing Algorithm Framework is a python framework for building
investment algorithms. 
It encourages rapid development and clean, pragmatic design.

All the documentation can be found online at the [documentation webstie](https://investing-algorithm-framework.com)
=======

# Investing Algorithm Framework
The Investing Algorithm Framework is a python framework to build investment algorithms. 
It encourages rapid development and clean, pragmatic design.

All the documentation can be found online at http://investing-algorithm-framework.com
>>>>>>> 289bec90

In most cases, you'll probably never have to change code on this repo directly 
if you are building your algorithm/bot. But if you do, check out the 
contributing page at the website.

If you'd like to chat with investing-algorithm-framework users 
<<<<<<< HEAD
and developers, [join us on Slack](https://inv-algo-framework.slack.com) or [join us on reddit](https://www.reddit.com/r/InvestingAlgorithms/)
=======
and developers, [join us on Slack](https://inv-algo-framework.slack.com)
>>>>>>> 289bec90

#### Disclaimer
If you use this framework for your investments, do not risk money 
which you are afraid to lose, until you have clear understanding how 
the framework works. We can't stress this enough:

BEFORE YOU START USING MONEY WITH THE FRAMEWORK, MAKE SURE THAT YOU TESTED 
YOUR COMPONENTS THOROUGHLY. USE THE SOFTWARE AT YOUR OWN RISK. 
THE AUTHORS AND ALL AFFILIATES ASSUME NO RESPONSIBILITY FOR YOUR INVESTMENT RESULTS.

Also, make sure that you read the source code of any plugin you use or 
implementation of an algorithm made with this framework.

For further information regarding usage and licensing we recommend to 
go to the licensing page at the website.

## Acknowledgements
We want to thank all contributors to this project. A full list of all 
the people that contributed to the project can be
found [here](https://github.com/investing-algorithms/investing-algorithm-framework/blob/master/docs/AUTHORS.md)


## Documentation
All documentation can be found online at the official 
<<<<<<< HEAD
website here [here](https://investing-algorithm-framework.com).
=======
website here [here](http://investing-algorithm-framework.com).
>>>>>>> 289bec90

### Help / Slack

For any questions not covered by the documentation or for further
information about the framework, we encourage you to join our slack channel.

[join us on Slack](https://inv-algo-framework.slack.com)

### [Bugs / Issues](https://github.com/investing-algorithms/investing-algorithm-framework/issues?q=is%3Aissue)

If you discover a bug in the framework, please [search our issue tracker](https://github.com/investing-algorithms/investing-algorithm-framework/issues?q=is%3Aissue)
first. If it hasn't been reported, please [create a new issue](https://github.com/investing-algorithms/investing-algorithm-framework/issues/new).

Feel like the framework is missing a feature? We welcome your pull requests!

Please read our [Contributing document](https://github.com/investing-algorithms/investing-algorithm-framework/blob/master/docs/CONTRIBUTING.md)
to understand the requirements before sending your pull-requests.

**Note** before starting any major new feature work, *please open an issue describing what you are planning to do* or talk to us on [Slack](https://join.slack.com/t/investingbots/shared_invite/enQtODgwNTg3MzA2MjYyLTdiZjczZDRlNWJjNDdmYThiMGE0MzFhOTg4Y2E0NzQ2OTgxYjA1NzU3ZWJiY2JhOTE1ZGJlZGFiNDU3OTAzMDg).
This will ensure that interested parties can give valuable feedback on the feature, and let others know that you are working on it.

**Important:** Always create your feature or hotfix against the `develop` branch, not `master`.<|MERGE_RESOLUTION|>--- conflicted
+++ resolved
@@ -1,5 +1,4 @@
 [![Build Status](https://travis-ci.org/coding-kitties/investing-algorithm-framework.svg?branch=master)](https://travis-ci.org/coding-kitties/investing-algorithm-framework)
-<<<<<<< HEAD
 [![Downloads](https://pepy.tech/badge/investing-algorithm-framework)](https://pepy.tech/badge/investing-algorithm-framework)
 [![Current Version](https://img.shields.io/pypi/v/investing_algorithm_framework.svg)](https://img.shields.io/pypi/v/investing_algorithm_framework.svg)
 
@@ -9,25 +8,13 @@
 It encourages rapid development and clean, pragmatic design.
 
 All the documentation can be found online at the [documentation webstie](https://investing-algorithm-framework.com)
-=======
-
-# Investing Algorithm Framework
-The Investing Algorithm Framework is a python framework to build investment algorithms. 
-It encourages rapid development and clean, pragmatic design.
-
-All the documentation can be found online at http://investing-algorithm-framework.com
->>>>>>> 289bec90
 
 In most cases, you'll probably never have to change code on this repo directly 
 if you are building your algorithm/bot. But if you do, check out the 
 contributing page at the website.
 
 If you'd like to chat with investing-algorithm-framework users 
-<<<<<<< HEAD
 and developers, [join us on Slack](https://inv-algo-framework.slack.com) or [join us on reddit](https://www.reddit.com/r/InvestingAlgorithms/)
-=======
-and developers, [join us on Slack](https://inv-algo-framework.slack.com)
->>>>>>> 289bec90
 
 #### Disclaimer
 If you use this framework for your investments, do not risk money 
@@ -51,12 +38,8 @@
 
 
 ## Documentation
-All documentation can be found online at the official 
-<<<<<<< HEAD
-website here [here](https://investing-algorithm-framework.com).
-=======
-website here [here](http://investing-algorithm-framework.com).
->>>>>>> 289bec90
+All documentation can be found online at the official website here [here](https://investing-algorithm-framework.com).
+
 
 ### Help / Slack
 
